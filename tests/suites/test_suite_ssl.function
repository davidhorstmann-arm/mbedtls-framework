/* BEGIN_HEADER */
#include <ssl_misc.h>
#include <mbedtls/timing.h>
#include <mbedtls/debug.h>
#include <mbedtls/pk.h>
#include <ssl_tls13_keys.h>
#include <ssl_tls13_invasive.h>
#include <test/ssl_helpers.h>

#include <constant_time_internal.h>
#include <test/constant_flow.h>

#define SSL_MESSAGE_QUEUE_INIT      { NULL, 0, 0, 0 }

/* Mnemonics for the early data test scenarios */
#define TEST_EARLY_DATA_ACCEPTED 0
#define TEST_EARLY_DATA_NO_INDICATION_SENT 1
#define TEST_EARLY_DATA_SERVER_REJECTS 2
#define TEST_EARLY_DATA_HRR 3

#if (!defined(MBEDTLS_SSL_PROTO_TLS1_2)) && \
    defined(MBEDTLS_SSL_EARLY_DATA) && defined(MBEDTLS_SSL_CLI_C) && \
    defined(MBEDTLS_SSL_SRV_C) && defined(MBEDTLS_DEBUG_C) && \
    defined(MBEDTLS_TEST_AT_LEAST_ONE_TLS1_3_CIPHERSUITE) && \
    defined(MBEDTLS_SSL_TLS1_3_KEY_EXCHANGE_MODE_EPHEMERAL_ENABLED) && \
    defined(MBEDTLS_SSL_TLS1_3_KEY_EXCHANGE_MODE_PSK_EPHEMERAL_ENABLED) && \
    defined(MBEDTLS_MD_CAN_SHA256) && \
    defined(MBEDTLS_ECP_HAVE_SECP256R1) && defined(MBEDTLS_ECP_HAVE_SECP384R1) && \
    defined(MBEDTLS_PK_CAN_ECDSA_VERIFY) && defined(MBEDTLS_SSL_SESSION_TICKETS)
/*
 * Test function to write early data for negative tests where
 * mbedtls_ssl_write_early_data() cannot be used.
 */
static int write_early_data(mbedtls_ssl_context *ssl,
                            unsigned char *buf, size_t len)
{
    int ret = mbedtls_ssl_get_max_out_record_payload(ssl);

    TEST_ASSERT(ret > 0);
    TEST_LE_U(len, (size_t) ret);

    ret = mbedtls_ssl_flush_output(ssl);
    TEST_EQUAL(ret, 0);
    TEST_EQUAL(ssl->out_left, 0);

    ssl->out_msglen = len;
    ssl->out_msgtype = MBEDTLS_SSL_MSG_APPLICATION_DATA;
    if (len > 0) {
        memcpy(ssl->out_msg, buf, len);
    }

    ret = mbedtls_ssl_write_record(ssl, 1);
    TEST_EQUAL(ret, 0);

    ret = len;

exit:
    return ret;
}
#endif

/* END_HEADER */

/* BEGIN_DEPENDENCIES
 * depends_on:MBEDTLS_SSL_TLS_C
 * END_DEPENDENCIES
 */

/* BEGIN_CASE */
void test_callback_buffer_sanity()
{
    enum { MSGLEN = 10 };
    mbedtls_test_ssl_buffer buf;
    mbedtls_test_ssl_buffer_init(&buf);
    unsigned char input[MSGLEN];
    unsigned char output[MSGLEN];

    USE_PSA_INIT();
    memset(input, 0, sizeof(input));

    /* Make sure calling put and get on NULL buffer results in error. */
    TEST_ASSERT(mbedtls_test_ssl_buffer_put(NULL, input, sizeof(input))
                == -1);
    TEST_ASSERT(mbedtls_test_ssl_buffer_get(NULL, output, sizeof(output))
                == -1);
    TEST_ASSERT(mbedtls_test_ssl_buffer_put(NULL, NULL, sizeof(input))
                == -1);

    TEST_ASSERT(mbedtls_test_ssl_buffer_put(NULL, NULL, 0) == -1);
    TEST_ASSERT(mbedtls_test_ssl_buffer_get(NULL, NULL, 0) == -1);

    /* Make sure calling put and get on a buffer that hasn't been set up results
     * in error. */
    TEST_ASSERT(mbedtls_test_ssl_buffer_put(&buf, input, sizeof(input))
                == -1);
    TEST_ASSERT(mbedtls_test_ssl_buffer_get(&buf, output, sizeof(output))
                == -1);
    TEST_ASSERT(mbedtls_test_ssl_buffer_put(&buf, NULL, sizeof(input))
                == -1);

    TEST_ASSERT(mbedtls_test_ssl_buffer_put(&buf, NULL, 0) == -1);
    TEST_ASSERT(mbedtls_test_ssl_buffer_get(&buf, NULL, 0) == -1);

    /* Make sure calling put and get on NULL input only results in
     * error if the length is not zero, and that a NULL output is valid for data
     * dropping.
     */

    TEST_ASSERT(mbedtls_test_ssl_buffer_setup(&buf, sizeof(input)) == 0);

    TEST_ASSERT(mbedtls_test_ssl_buffer_put(&buf, NULL, sizeof(input))
                == -1);
    TEST_ASSERT(mbedtls_test_ssl_buffer_get(&buf, NULL, sizeof(output))
                == 0);
    TEST_ASSERT(mbedtls_test_ssl_buffer_put(&buf, NULL, 0) == 0);
    TEST_ASSERT(mbedtls_test_ssl_buffer_get(&buf, NULL, 0) == 0);

    /* Make sure calling put several times in the row is safe */

    TEST_ASSERT(mbedtls_test_ssl_buffer_put(&buf, input, sizeof(input))
                == sizeof(input));
    TEST_ASSERT(mbedtls_test_ssl_buffer_get(&buf, output, 2) == 2);
    TEST_ASSERT(mbedtls_test_ssl_buffer_put(&buf, input, 1) == 1);
    TEST_ASSERT(mbedtls_test_ssl_buffer_put(&buf, input, 2) == 1);
    TEST_ASSERT(mbedtls_test_ssl_buffer_put(&buf, input, 2) == 0);


exit:
    mbedtls_test_ssl_buffer_free(&buf);
    USE_PSA_DONE();
}
/* END_CASE */

/*
 * Test if the implementation of `mbedtls_test_ssl_buffer` related functions is
 * correct and works as expected.
 *
 * That is
 *  - If we try to put in \p put1 bytes then we can put in \p put1_ret bytes.
 *  - Afterwards if we try to get \p get1 bytes then we can get \get1_ret bytes.
 *  - Next, if we try to put in \p put1 bytes then we can put in \p put1_ret
 *    bytes.
 *  - Afterwards if we try to get \p get1 bytes then we can get \get1_ret bytes.
 *  - All of the bytes we got match the bytes we put in in a FIFO manner.
 */

/* BEGIN_CASE */
void test_callback_buffer(int size, int put1, int put1_ret,
                          int get1, int get1_ret, int put2, int put2_ret,
                          int get2, int get2_ret)
{
    enum { ROUNDS = 2 };
    size_t put[ROUNDS];
    int put_ret[ROUNDS];
    size_t get[ROUNDS];
    int get_ret[ROUNDS];
    mbedtls_test_ssl_buffer buf;
    unsigned char *input = NULL;
    size_t input_len;
    unsigned char *output = NULL;
    size_t output_len;
    size_t i, j, written, read;

    mbedtls_test_ssl_buffer_init(&buf);
    USE_PSA_INIT();
    TEST_ASSERT(mbedtls_test_ssl_buffer_setup(&buf, size) == 0);

    /* Check the sanity of input parameters and initialise local variables. That
     * is, ensure that the amount of data is not negative and that we are not
     * expecting more to put or get than we actually asked for. */
    TEST_ASSERT(put1 >= 0);
    put[0] = put1;
    put_ret[0] = put1_ret;
    TEST_ASSERT(put1_ret <= put1);
    TEST_ASSERT(put2 >= 0);
    put[1] = put2;
    put_ret[1] = put2_ret;
    TEST_ASSERT(put2_ret <= put2);

    TEST_ASSERT(get1 >= 0);
    get[0] = get1;
    get_ret[0] = get1_ret;
    TEST_ASSERT(get1_ret <= get1);
    TEST_ASSERT(get2 >= 0);
    get[1] = get2;
    get_ret[1] = get2_ret;
    TEST_ASSERT(get2_ret <= get2);

    input_len = 0;
    /* Calculate actual input and output lengths */
    for (j = 0; j < ROUNDS; j++) {
        if (put_ret[j] > 0) {
            input_len += put_ret[j];
        }
    }
    /* In order to always have a valid pointer we always allocate at least 1
     * byte. */
    if (input_len == 0) {
        input_len = 1;
    }
    TEST_CALLOC(input, input_len);

    output_len = 0;
    for (j = 0; j < ROUNDS; j++) {
        if (get_ret[j] > 0) {
            output_len += get_ret[j];
        }
    }
    TEST_ASSERT(output_len <= input_len);
    /* In order to always have a valid pointer we always allocate at least 1
     * byte. */
    if (output_len == 0) {
        output_len = 1;
    }
    TEST_CALLOC(output, output_len);

    /* Fill up the buffer with structured data so that unwanted changes
     * can be detected */
    for (i = 0; i < input_len; i++) {
        input[i] = i & 0xFF;
    }

    written = read = 0;
    for (j = 0; j < ROUNDS; j++) {
        TEST_ASSERT(put_ret[j] == mbedtls_test_ssl_buffer_put(&buf,
                                                              input + written, put[j]));
        written += put_ret[j];
        TEST_ASSERT(get_ret[j] == mbedtls_test_ssl_buffer_get(&buf,
                                                              output + read, get[j]));
        read += get_ret[j];
        TEST_ASSERT(read <= written);
        if (get_ret[j] > 0) {
            TEST_ASSERT(memcmp(output + read - get_ret[j],
                               input + read - get_ret[j], get_ret[j])
                        == 0);
        }
    }

exit:
    mbedtls_free(input);
    mbedtls_free(output);
    mbedtls_test_ssl_buffer_free(&buf);
    USE_PSA_DONE();
}
/* END_CASE */

/*
 * Test if the implementation of `mbedtls_test_mock_socket` related
 * I/O functions is correct and works as expected on unconnected sockets.
 */

/* BEGIN_CASE */
void ssl_mock_sanity()
{
    enum { MSGLEN = 105 };
    unsigned char message[MSGLEN] = { 0 };
    unsigned char received[MSGLEN] = { 0 };
    mbedtls_test_mock_socket socket;

    mbedtls_test_mock_socket_init(&socket);
    USE_PSA_INIT();
    TEST_ASSERT(mbedtls_test_mock_tcp_send_b(&socket, message, MSGLEN) < 0);
    mbedtls_test_mock_socket_close(&socket);
    mbedtls_test_mock_socket_init(&socket);
    TEST_ASSERT(mbedtls_test_mock_tcp_recv_b(&socket, received, MSGLEN) < 0);
    mbedtls_test_mock_socket_close(&socket);

    mbedtls_test_mock_socket_init(&socket);
    TEST_ASSERT(mbedtls_test_mock_tcp_send_nb(&socket, message, MSGLEN) < 0);
    mbedtls_test_mock_socket_close(&socket);
    mbedtls_test_mock_socket_init(&socket);
    TEST_ASSERT(mbedtls_test_mock_tcp_recv_nb(&socket, received, MSGLEN) < 0);
    mbedtls_test_mock_socket_close(&socket);

exit:
    mbedtls_test_mock_socket_close(&socket);
    USE_PSA_DONE();
}
/* END_CASE */

/*
 * Test if the implementation of `mbedtls_test_mock_socket` related functions
 * can send a single message from the client to the server.
 */

/* BEGIN_CASE */
void ssl_mock_tcp(int blocking)
{
    enum { MSGLEN = 105 };
    enum { BUFLEN = MSGLEN / 5 };
    unsigned char message[MSGLEN];
    unsigned char received[MSGLEN];
    mbedtls_test_mock_socket client;
    mbedtls_test_mock_socket server;
    size_t written, read;
    int send_ret, recv_ret;
    mbedtls_ssl_send_t *send;
    mbedtls_ssl_recv_t *recv;
    unsigned i;

    if (blocking == 0) {
        send = mbedtls_test_mock_tcp_send_nb;
        recv = mbedtls_test_mock_tcp_recv_nb;
    } else {
        send = mbedtls_test_mock_tcp_send_b;
        recv = mbedtls_test_mock_tcp_recv_b;
    }

    mbedtls_test_mock_socket_init(&client);
    mbedtls_test_mock_socket_init(&server);
    USE_PSA_INIT();

    /* Fill up the buffer with structured data so that unwanted changes
     * can be detected */
    for (i = 0; i < MSGLEN; i++) {
        message[i] = i & 0xFF;
    }

    /* Make sure that sending a message takes a few  iterations. */
    TEST_ASSERT(0 == mbedtls_test_mock_socket_connect(&client, &server,
                                                      BUFLEN));

    /* Send the message to the server */
    send_ret = recv_ret = 1;
    written = read = 0;
    while (send_ret != 0 || recv_ret != 0) {
        send_ret = send(&client, message + written, MSGLEN - written);

        TEST_ASSERT(send_ret >= 0);
        TEST_ASSERT(send_ret <= BUFLEN);
        written += send_ret;

        /* If the buffer is full we can test blocking and non-blocking send */
        if (send_ret == BUFLEN) {
            int blocking_ret = send(&client, message, 1);
            if (blocking) {
                TEST_ASSERT(blocking_ret == 0);
            } else {
                TEST_ASSERT(blocking_ret == MBEDTLS_ERR_SSL_WANT_WRITE);
            }
        }

        recv_ret = recv(&server, received + read, MSGLEN - read);

        /* The result depends on whether any data was sent */
        if (send_ret > 0) {
            TEST_ASSERT(recv_ret > 0);
            TEST_ASSERT(recv_ret <= BUFLEN);
            read += recv_ret;
        } else if (blocking) {
            TEST_ASSERT(recv_ret == 0);
        } else {
            TEST_ASSERT(recv_ret == MBEDTLS_ERR_SSL_WANT_READ);
            recv_ret = 0;
        }

        /* If the buffer is empty we can test blocking and non-blocking read */
        if (recv_ret == BUFLEN) {
            int blocking_ret = recv(&server, received, 1);
            if (blocking) {
                TEST_ASSERT(blocking_ret == 0);
            } else {
                TEST_ASSERT(blocking_ret == MBEDTLS_ERR_SSL_WANT_READ);
            }
        }
    }
    TEST_ASSERT(memcmp(message, received, MSGLEN) == 0);

exit:
    mbedtls_test_mock_socket_close(&client);
    mbedtls_test_mock_socket_close(&server);
    USE_PSA_DONE();
}
/* END_CASE */

/*
 * Test if the implementation of `mbedtls_test_mock_socket` related functions
 * can send messages in both direction at the same time (with the I/O calls
 * interleaving).
 */

/* BEGIN_CASE */
void ssl_mock_tcp_interleaving(int blocking)
{
    enum { ROUNDS = 2 };
    enum { MSGLEN = 105 };
    enum { BUFLEN = MSGLEN / 5 };
    unsigned char message[ROUNDS][MSGLEN];
    unsigned char received[ROUNDS][MSGLEN];
    mbedtls_test_mock_socket client;
    mbedtls_test_mock_socket server;
    size_t written[ROUNDS];
    size_t read[ROUNDS];
    int send_ret[ROUNDS];
    int recv_ret[ROUNDS];
    unsigned i, j, progress;
    mbedtls_ssl_send_t *send;
    mbedtls_ssl_recv_t *recv;

    if (blocking == 0) {
        send = mbedtls_test_mock_tcp_send_nb;
        recv = mbedtls_test_mock_tcp_recv_nb;
    } else {
        send = mbedtls_test_mock_tcp_send_b;
        recv = mbedtls_test_mock_tcp_recv_b;
    }

    mbedtls_test_mock_socket_init(&client);
    mbedtls_test_mock_socket_init(&server);
    USE_PSA_INIT();

    /* Fill up the buffers with structured data so that unwanted changes
     * can be detected */
    for (i = 0; i < ROUNDS; i++) {
        for (j = 0; j < MSGLEN; j++) {
            message[i][j] = (i * MSGLEN + j) & 0xFF;
        }
    }

    /* Make sure that sending a message takes a few  iterations. */
    TEST_ASSERT(0 == mbedtls_test_mock_socket_connect(&client, &server,
                                                      BUFLEN));

    /* Send the message from both sides, interleaving. */
    progress = 1;
    for (i = 0; i < ROUNDS; i++) {
        written[i] = 0;
        read[i] = 0;
    }
    /* This loop does not stop as long as there was a successful write or read
     * of at least one byte on either side. */
    while (progress != 0) {
        mbedtls_test_mock_socket *socket;

        for (i = 0; i < ROUNDS; i++) {
            /* First sending is from the client */
            socket = (i % 2 == 0) ? (&client) : (&server);

            send_ret[i] = send(socket, message[i] + written[i],
                               MSGLEN - written[i]);
            TEST_ASSERT(send_ret[i] >= 0);
            TEST_ASSERT(send_ret[i] <= BUFLEN);
            written[i] += send_ret[i];

            /* If the buffer is full we can test blocking and non-blocking
             * send */
            if (send_ret[i] == BUFLEN) {
                int blocking_ret = send(socket, message[i], 1);
                if (blocking) {
                    TEST_ASSERT(blocking_ret == 0);
                } else {
                    TEST_ASSERT(blocking_ret == MBEDTLS_ERR_SSL_WANT_WRITE);
                }
            }
        }

        for (i = 0; i < ROUNDS; i++) {
            /* First receiving is from the server */
            socket = (i % 2 == 0) ? (&server) : (&client);

            recv_ret[i] = recv(socket, received[i] + read[i],
                               MSGLEN - read[i]);

            /* The result depends on whether any data was sent */
            if (send_ret[i] > 0) {
                TEST_ASSERT(recv_ret[i] > 0);
                TEST_ASSERT(recv_ret[i] <= BUFLEN);
                read[i] += recv_ret[i];
            } else if (blocking) {
                TEST_ASSERT(recv_ret[i] == 0);
            } else {
                TEST_ASSERT(recv_ret[i] == MBEDTLS_ERR_SSL_WANT_READ);
                recv_ret[i] = 0;
            }

            /* If the buffer is empty we can test blocking and non-blocking
             * read */
            if (recv_ret[i] == BUFLEN) {
                int blocking_ret = recv(socket, received[i], 1);
                if (blocking) {
                    TEST_ASSERT(blocking_ret == 0);
                } else {
                    TEST_ASSERT(blocking_ret == MBEDTLS_ERR_SSL_WANT_READ);
                }
            }
        }

        progress = 0;
        for (i = 0; i < ROUNDS; i++) {
            progress += send_ret[i] + recv_ret[i];
        }
    }

    for (i = 0; i < ROUNDS; i++) {
        TEST_ASSERT(memcmp(message[i], received[i], MSGLEN) == 0);
    }

exit:
    mbedtls_test_mock_socket_close(&client);
    mbedtls_test_mock_socket_close(&server);
    USE_PSA_DONE();
}
/* END_CASE */

/* BEGIN_CASE */
void ssl_message_queue_sanity()
{
    mbedtls_test_ssl_message_queue queue = SSL_MESSAGE_QUEUE_INIT;

    USE_PSA_INIT();
    /* Trying to push/pull to an empty queue */
    TEST_ASSERT(mbedtls_test_ssl_message_queue_push_info(NULL, 1)
                == MBEDTLS_TEST_ERROR_ARG_NULL);
    TEST_ASSERT(mbedtls_test_ssl_message_queue_pop_info(NULL, 1)
                == MBEDTLS_TEST_ERROR_ARG_NULL);

    TEST_ASSERT(mbedtls_test_ssl_message_queue_setup(&queue, 3) == 0);
    TEST_ASSERT(queue.capacity == 3);
    TEST_ASSERT(queue.num == 0);

exit:
    mbedtls_test_ssl_message_queue_free(&queue);
    USE_PSA_DONE();
}
/* END_CASE */

/* BEGIN_CASE */
void ssl_message_queue_basic()
{
    mbedtls_test_ssl_message_queue queue = SSL_MESSAGE_QUEUE_INIT;

    USE_PSA_INIT();
    TEST_ASSERT(mbedtls_test_ssl_message_queue_setup(&queue, 3) == 0);

    /* Sanity test - 3 pushes and 3 pops with sufficient space */
    TEST_ASSERT(mbedtls_test_ssl_message_queue_push_info(&queue, 1) == 1);
    TEST_ASSERT(queue.capacity == 3);
    TEST_ASSERT(queue.num == 1);
    TEST_ASSERT(mbedtls_test_ssl_message_queue_push_info(&queue, 1) == 1);
    TEST_ASSERT(queue.capacity == 3);
    TEST_ASSERT(queue.num == 2);
    TEST_ASSERT(mbedtls_test_ssl_message_queue_push_info(&queue, 2) == 2);
    TEST_ASSERT(queue.capacity == 3);
    TEST_ASSERT(queue.num == 3);

    TEST_ASSERT(mbedtls_test_ssl_message_queue_pop_info(&queue, 1) == 1);
    TEST_ASSERT(mbedtls_test_ssl_message_queue_pop_info(&queue, 1) == 1);
    TEST_ASSERT(mbedtls_test_ssl_message_queue_pop_info(&queue, 2) == 2);

exit:
    mbedtls_test_ssl_message_queue_free(&queue);
    USE_PSA_DONE();
}
/* END_CASE */

/* BEGIN_CASE */
void ssl_message_queue_overflow_underflow()
{
    mbedtls_test_ssl_message_queue queue = SSL_MESSAGE_QUEUE_INIT;

    USE_PSA_INIT();
    TEST_ASSERT(mbedtls_test_ssl_message_queue_setup(&queue, 3) == 0);

    /* 4 pushes (last one with an error), 4 pops (last one with an error) */
    TEST_ASSERT(mbedtls_test_ssl_message_queue_push_info(&queue, 1) == 1);
    TEST_ASSERT(mbedtls_test_ssl_message_queue_push_info(&queue, 1) == 1);
    TEST_ASSERT(mbedtls_test_ssl_message_queue_push_info(&queue, 2) == 2);
    TEST_ASSERT(mbedtls_test_ssl_message_queue_push_info(&queue, 3)
                == MBEDTLS_ERR_SSL_WANT_WRITE);

    TEST_ASSERT(mbedtls_test_ssl_message_queue_pop_info(&queue, 1) == 1);
    TEST_ASSERT(mbedtls_test_ssl_message_queue_pop_info(&queue, 1) == 1);
    TEST_ASSERT(mbedtls_test_ssl_message_queue_pop_info(&queue, 2) == 2);

    TEST_ASSERT(mbedtls_test_ssl_message_queue_pop_info(&queue, 1)
                == MBEDTLS_ERR_SSL_WANT_READ);

exit:
    mbedtls_test_ssl_message_queue_free(&queue);
    USE_PSA_DONE();
}
/* END_CASE */

/* BEGIN_CASE */
void ssl_message_queue_interleaved()
{
    mbedtls_test_ssl_message_queue queue = SSL_MESSAGE_QUEUE_INIT;

    USE_PSA_INIT();
    TEST_ASSERT(mbedtls_test_ssl_message_queue_setup(&queue, 3) == 0);

    /* Interleaved test - [2 pushes, 1 pop] twice, and then two pops
     * (to wrap around the buffer) */
    TEST_ASSERT(mbedtls_test_ssl_message_queue_push_info(&queue, 1) == 1);
    TEST_ASSERT(mbedtls_test_ssl_message_queue_push_info(&queue, 1) == 1);

    TEST_ASSERT(mbedtls_test_ssl_message_queue_pop_info(&queue, 1) == 1);

    TEST_ASSERT(mbedtls_test_ssl_message_queue_push_info(&queue, 2) == 2);
    TEST_ASSERT(mbedtls_test_ssl_message_queue_push_info(&queue, 3) == 3);

    TEST_ASSERT(mbedtls_test_ssl_message_queue_pop_info(&queue, 1) == 1);
    TEST_ASSERT(mbedtls_test_ssl_message_queue_pop_info(&queue, 2) == 2);

    TEST_ASSERT(mbedtls_test_ssl_message_queue_push_info(&queue, 5) == 5);
    TEST_ASSERT(mbedtls_test_ssl_message_queue_push_info(&queue, 8) == 8);

    TEST_ASSERT(mbedtls_test_ssl_message_queue_pop_info(&queue, 3) == 3);

    TEST_ASSERT(mbedtls_test_ssl_message_queue_pop_info(&queue, 5) == 5);

    TEST_ASSERT(mbedtls_test_ssl_message_queue_pop_info(&queue, 8) == 8);

exit:
    mbedtls_test_ssl_message_queue_free(&queue);
    USE_PSA_DONE();
}
/* END_CASE */

/* BEGIN_CASE */
void ssl_message_queue_insufficient_buffer()
{
    mbedtls_test_ssl_message_queue queue = SSL_MESSAGE_QUEUE_INIT;
    size_t message_len = 10;
    size_t buffer_len = 5;

    USE_PSA_INIT();
    TEST_ASSERT(mbedtls_test_ssl_message_queue_setup(&queue, 1) == 0);

    /* Popping without a sufficient buffer */
    TEST_ASSERT(mbedtls_test_ssl_message_queue_push_info(&queue, message_len)
                == (int) message_len);
    TEST_ASSERT(mbedtls_test_ssl_message_queue_pop_info(&queue, buffer_len)
                == (int) buffer_len);
exit:
    mbedtls_test_ssl_message_queue_free(&queue);
    USE_PSA_DONE();
}
/* END_CASE */

/* BEGIN_CASE */
void ssl_message_mock_uninitialized()
{
    enum { MSGLEN = 10 };
    unsigned char message[MSGLEN] = { 0 }, received[MSGLEN];
    mbedtls_test_mock_socket client, server;
    mbedtls_test_ssl_message_queue server_queue, client_queue;
    mbedtls_test_message_socket_context server_context, client_context;
    mbedtls_test_message_socket_init(&server_context);
    mbedtls_test_message_socket_init(&client_context);

    USE_PSA_INIT();
    /* Send with a NULL context */
    TEST_ASSERT(mbedtls_test_mock_tcp_send_msg(NULL, message, MSGLEN)
                == MBEDTLS_TEST_ERROR_CONTEXT_ERROR);

    TEST_ASSERT(mbedtls_test_mock_tcp_recv_msg(NULL, message, MSGLEN)
                == MBEDTLS_TEST_ERROR_CONTEXT_ERROR);

    TEST_ASSERT(mbedtls_test_message_socket_setup(&server_queue,
                                                  &client_queue, 1,
                                                  &server,
                                                  &server_context) == 0);

    TEST_ASSERT(mbedtls_test_message_socket_setup(&client_queue,
                                                  &server_queue, 1,
                                                  &client,
                                                  &client_context) == 0);

    TEST_ASSERT(mbedtls_test_mock_tcp_send_msg(&client_context, message,
                                               MSGLEN)
                == MBEDTLS_TEST_ERROR_SEND_FAILED);

    TEST_ASSERT(mbedtls_test_mock_tcp_recv_msg(&server_context, received,
                                               MSGLEN)
                == MBEDTLS_ERR_SSL_WANT_READ);

    /* Push directly to a queue to later simulate a disconnected behavior */
    TEST_ASSERT(mbedtls_test_ssl_message_queue_push_info(&server_queue,
                                                         MSGLEN)
                == MSGLEN);

    /* Test if there's an error when trying to read from a disconnected
     * socket */
    TEST_ASSERT(mbedtls_test_mock_tcp_recv_msg(&server_context, received,
                                               MSGLEN)
                == MBEDTLS_TEST_ERROR_RECV_FAILED);
exit:
    mbedtls_test_message_socket_close(&server_context);
    mbedtls_test_message_socket_close(&client_context);
    USE_PSA_DONE();
}
/* END_CASE */

/* BEGIN_CASE */
void ssl_message_mock_basic()
{
    enum { MSGLEN = 10 };
    unsigned char message[MSGLEN], received[MSGLEN];
    mbedtls_test_mock_socket client, server;
    unsigned i;
    mbedtls_test_ssl_message_queue server_queue, client_queue;
    mbedtls_test_message_socket_context server_context, client_context;

    mbedtls_test_message_socket_init(&server_context);
    mbedtls_test_message_socket_init(&client_context);
    USE_PSA_INIT();

    TEST_ASSERT(mbedtls_test_message_socket_setup(&server_queue,
                                                  &client_queue, 1,
                                                  &server,
                                                  &server_context) == 0);

    TEST_ASSERT(mbedtls_test_message_socket_setup(&client_queue,
                                                  &server_queue, 1,
                                                  &client,
                                                  &client_context) == 0);

    /* Fill up the buffer with structured data so that unwanted changes
     * can be detected */
    for (i = 0; i < MSGLEN; i++) {
        message[i] = i & 0xFF;
    }
    TEST_ASSERT(0 == mbedtls_test_mock_socket_connect(&client, &server,
                                                      MSGLEN));

    /* Send the message to the server */
    TEST_ASSERT(mbedtls_test_mock_tcp_send_msg(&client_context, message,
                                               MSGLEN) == MSGLEN);

    /* Read from the server */
    TEST_ASSERT(mbedtls_test_mock_tcp_recv_msg(&server_context, received,
                                               MSGLEN)
                == MSGLEN);

    TEST_ASSERT(memcmp(message, received, MSGLEN) == 0);
    memset(received, 0, MSGLEN);

    /* Send the message to the client */
    TEST_ASSERT(mbedtls_test_mock_tcp_send_msg(&server_context, message,
                                               MSGLEN)
                == MSGLEN);

    /* Read from the client */
    TEST_ASSERT(mbedtls_test_mock_tcp_recv_msg(&client_context, received,
                                               MSGLEN)
                == MSGLEN);
    TEST_ASSERT(memcmp(message, received, MSGLEN) == 0);

exit:
    mbedtls_test_message_socket_close(&server_context);
    mbedtls_test_message_socket_close(&client_context);
    USE_PSA_DONE();
}
/* END_CASE */

/* BEGIN_CASE */
void ssl_message_mock_queue_overflow_underflow()
{
    enum { MSGLEN = 10 };
    unsigned char message[MSGLEN], received[MSGLEN];
    mbedtls_test_mock_socket client, server;
    unsigned i;
    mbedtls_test_ssl_message_queue server_queue, client_queue;
    mbedtls_test_message_socket_context server_context, client_context;

    mbedtls_test_message_socket_init(&server_context);
    mbedtls_test_message_socket_init(&client_context);
    USE_PSA_INIT();

    TEST_ASSERT(mbedtls_test_message_socket_setup(&server_queue,
                                                  &client_queue, 2,
                                                  &server,
                                                  &server_context) == 0);

    TEST_ASSERT(mbedtls_test_message_socket_setup(&client_queue,
                                                  &server_queue, 2,
                                                  &client,
                                                  &client_context) == 0);

    /* Fill up the buffer with structured data so that unwanted changes
     * can be detected */
    for (i = 0; i < MSGLEN; i++) {
        message[i] = i & 0xFF;
    }
    TEST_ASSERT(0 == mbedtls_test_mock_socket_connect(&client, &server,
                                                      MSGLEN*2));

    /* Send three message to the server, last one with an error */
    TEST_ASSERT(mbedtls_test_mock_tcp_send_msg(&client_context, message,
                                               MSGLEN - 1)
                == MSGLEN - 1);

    TEST_ASSERT(mbedtls_test_mock_tcp_send_msg(&client_context, message,
                                               MSGLEN)
                == MSGLEN);

    TEST_ASSERT(mbedtls_test_mock_tcp_send_msg(&client_context, message,
                                               MSGLEN)
                == MBEDTLS_ERR_SSL_WANT_WRITE);

    /* Read three messages from the server, last one with an error */
    TEST_ASSERT(mbedtls_test_mock_tcp_recv_msg(&server_context, received,
                                               MSGLEN - 1)
                == MSGLEN - 1);

    TEST_ASSERT(mbedtls_test_mock_tcp_recv_msg(&server_context, received,
                                               MSGLEN)
                == MSGLEN);

    TEST_ASSERT(memcmp(message, received, MSGLEN) == 0);

    TEST_ASSERT(mbedtls_test_mock_tcp_recv_msg(&server_context, received,
                                               MSGLEN)
                == MBEDTLS_ERR_SSL_WANT_READ);

exit:
    mbedtls_test_message_socket_close(&server_context);
    mbedtls_test_message_socket_close(&client_context);
    USE_PSA_DONE();
}
/* END_CASE */

/* BEGIN_CASE */
void ssl_message_mock_socket_overflow()
{
    enum { MSGLEN = 10 };
    unsigned char message[MSGLEN], received[MSGLEN];
    mbedtls_test_mock_socket client, server;
    unsigned i;
    mbedtls_test_ssl_message_queue server_queue, client_queue;
    mbedtls_test_message_socket_context server_context, client_context;

    mbedtls_test_message_socket_init(&server_context);
    mbedtls_test_message_socket_init(&client_context);
    USE_PSA_INIT();

    TEST_ASSERT(mbedtls_test_message_socket_setup(&server_queue,
                                                  &client_queue, 2,
                                                  &server,
                                                  &server_context) == 0);

    TEST_ASSERT(mbedtls_test_message_socket_setup(&client_queue,
                                                  &server_queue, 2,
                                                  &client,
                                                  &client_context) == 0);

    /* Fill up the buffer with structured data so that unwanted changes
     * can be detected */
    for (i = 0; i < MSGLEN; i++) {
        message[i] = i & 0xFF;
    }
    TEST_ASSERT(0 == mbedtls_test_mock_socket_connect(&client, &server,
                                                      MSGLEN));

    /* Send two message to the server, second one with an error */
    TEST_ASSERT(mbedtls_test_mock_tcp_send_msg(&client_context, message,
                                               MSGLEN)
                == MSGLEN);

    TEST_ASSERT(mbedtls_test_mock_tcp_send_msg(&client_context, message,
                                               MSGLEN)
                == MBEDTLS_TEST_ERROR_SEND_FAILED);

    /* Read the only message from the server */
    TEST_ASSERT(mbedtls_test_mock_tcp_recv_msg(&server_context, received,
                                               MSGLEN)
                == MSGLEN);

    TEST_ASSERT(memcmp(message, received, MSGLEN) == 0);

exit:
    mbedtls_test_message_socket_close(&server_context);
    mbedtls_test_message_socket_close(&client_context);
    USE_PSA_DONE();
}
/* END_CASE */

/* BEGIN_CASE */
void ssl_message_mock_truncated()
{
    enum { MSGLEN = 10 };
    unsigned char message[MSGLEN], received[MSGLEN];
    mbedtls_test_mock_socket client, server;
    unsigned i;
    mbedtls_test_ssl_message_queue server_queue, client_queue;
    mbedtls_test_message_socket_context server_context, client_context;

    mbedtls_test_message_socket_init(&server_context);
    mbedtls_test_message_socket_init(&client_context);
    USE_PSA_INIT();

    TEST_ASSERT(mbedtls_test_message_socket_setup(&server_queue,
                                                  &client_queue, 2,
                                                  &server,
                                                  &server_context) == 0);

    TEST_ASSERT(mbedtls_test_message_socket_setup(&client_queue,
                                                  &server_queue, 2,
                                                  &client,
                                                  &client_context) == 0);

    memset(received, 0, MSGLEN);
    /* Fill up the buffer with structured data so that unwanted changes
     * can be detected */
    for (i = 0; i < MSGLEN; i++) {
        message[i] = i & 0xFF;
    }
    TEST_ASSERT(0 == mbedtls_test_mock_socket_connect(&client, &server,
                                                      2 * MSGLEN));

    /* Send two messages to the server, the second one small enough to fit in the
     * receiver's buffer. */
    TEST_ASSERT(mbedtls_test_mock_tcp_send_msg(&client_context, message,
                                               MSGLEN)
                == MSGLEN);
    TEST_ASSERT(mbedtls_test_mock_tcp_send_msg(&client_context, message,
                                               MSGLEN / 2)
                == MSGLEN / 2);
    /* Read a truncated message from the server */
    TEST_ASSERT(mbedtls_test_mock_tcp_recv_msg(&server_context, received,
                                               MSGLEN/2)
                == MSGLEN/2);

    /* Test that the first half of the message is valid, and second one isn't */
    TEST_ASSERT(memcmp(message, received, MSGLEN/2) == 0);
    TEST_ASSERT(memcmp(message + MSGLEN/2, received + MSGLEN/2, MSGLEN/2)
                != 0);
    memset(received, 0, MSGLEN);

    /* Read a full message from the server */
    TEST_ASSERT(mbedtls_test_mock_tcp_recv_msg(&server_context, received,
                                               MSGLEN/2)
                == MSGLEN / 2);

    /* Test that the first half of the message is valid */
    TEST_ASSERT(memcmp(message, received, MSGLEN/2) == 0);

exit:
    mbedtls_test_message_socket_close(&server_context);
    mbedtls_test_message_socket_close(&client_context);
    USE_PSA_DONE();
}
/* END_CASE */

/* BEGIN_CASE */
void ssl_message_mock_socket_read_error()
{
    enum { MSGLEN = 10 };
    unsigned char message[MSGLEN], received[MSGLEN];
    mbedtls_test_mock_socket client, server;
    unsigned i;
    mbedtls_test_ssl_message_queue server_queue, client_queue;
    mbedtls_test_message_socket_context server_context, client_context;

    mbedtls_test_message_socket_init(&server_context);
    mbedtls_test_message_socket_init(&client_context);
    USE_PSA_INIT();

    TEST_ASSERT(mbedtls_test_message_socket_setup(&server_queue,
                                                  &client_queue, 1,
                                                  &server,
                                                  &server_context) == 0);

    TEST_ASSERT(mbedtls_test_message_socket_setup(&client_queue,
                                                  &server_queue, 1,
                                                  &client,
                                                  &client_context) == 0);

    /* Fill up the buffer with structured data so that unwanted changes
     * can be detected */
    for (i = 0; i < MSGLEN; i++) {
        message[i] = i & 0xFF;
    }
    TEST_ASSERT(0 == mbedtls_test_mock_socket_connect(&client, &server,
                                                      MSGLEN));

    TEST_ASSERT(mbedtls_test_mock_tcp_send_msg(&client_context, message,
                                               MSGLEN)
                == MSGLEN);

    /* Force a read error by disconnecting the socket by hand */
    server.status = 0;
    TEST_ASSERT(mbedtls_test_mock_tcp_recv_msg(&server_context, received,
                                               MSGLEN)
                == MBEDTLS_TEST_ERROR_RECV_FAILED);
    /* Return to a valid state */
    server.status = MBEDTLS_MOCK_SOCKET_CONNECTED;

    memset(received, 0, sizeof(received));

    /* Test that even though the server tried to read once disconnected, the
     * continuity is preserved */
    TEST_ASSERT(mbedtls_test_mock_tcp_recv_msg(&server_context, received,
                                               MSGLEN)
                == MSGLEN);

    TEST_ASSERT(memcmp(message, received, MSGLEN) == 0);

exit:
    mbedtls_test_message_socket_close(&server_context);
    mbedtls_test_message_socket_close(&client_context);
    USE_PSA_DONE();
}
/* END_CASE */

/* BEGIN_CASE */
void ssl_message_mock_interleaved_one_way()
{
    enum { MSGLEN = 10 };
    unsigned char message[MSGLEN], received[MSGLEN];
    mbedtls_test_mock_socket client, server;
    unsigned i;
    mbedtls_test_ssl_message_queue server_queue, client_queue;
    mbedtls_test_message_socket_context server_context, client_context;

    mbedtls_test_message_socket_init(&server_context);
    mbedtls_test_message_socket_init(&client_context);
    USE_PSA_INIT();

    TEST_ASSERT(mbedtls_test_message_socket_setup(&server_queue,
                                                  &client_queue, 3,
                                                  &server,
                                                  &server_context) == 0);

    TEST_ASSERT(mbedtls_test_message_socket_setup(&client_queue,
                                                  &server_queue, 3,
                                                  &client,
                                                  &client_context) == 0);

    /* Fill up the buffer with structured data so that unwanted changes
     * can be detected */
    for (i = 0; i < MSGLEN; i++) {
        message[i] = i & 0xFF;
    }
    TEST_ASSERT(0 == mbedtls_test_mock_socket_connect(&client, &server,
                                                      MSGLEN*3));

    /* Interleaved test - [2 sends, 1 read] twice, and then two reads
     * (to wrap around the buffer) */
    for (i = 0; i < 2; i++) {
        TEST_ASSERT(mbedtls_test_mock_tcp_send_msg(&client_context, message,
                                                   MSGLEN) == MSGLEN);

        TEST_ASSERT(mbedtls_test_mock_tcp_send_msg(&client_context, message,
                                                   MSGLEN) == MSGLEN);

        TEST_ASSERT(mbedtls_test_mock_tcp_recv_msg(&server_context, received,
                                                   MSGLEN) == MSGLEN);
        TEST_ASSERT(memcmp(message, received, MSGLEN) == 0);
        memset(received, 0, sizeof(received));
    }

    for (i = 0; i < 2; i++) {
        TEST_ASSERT(mbedtls_test_mock_tcp_recv_msg(&server_context, received,
                                                   MSGLEN) == MSGLEN);

        TEST_ASSERT(memcmp(message, received, MSGLEN) == 0);
    }
    TEST_ASSERT(mbedtls_test_mock_tcp_recv_msg(&server_context, received,
                                               MSGLEN)
                == MBEDTLS_ERR_SSL_WANT_READ);
exit:
    mbedtls_test_message_socket_close(&server_context);
    mbedtls_test_message_socket_close(&client_context);
    USE_PSA_DONE();
}
/* END_CASE */

/* BEGIN_CASE */
void ssl_message_mock_interleaved_two_ways()
{
    enum { MSGLEN = 10 };
    unsigned char message[MSGLEN], received[MSGLEN];
    mbedtls_test_mock_socket client, server;
    unsigned i;
    mbedtls_test_ssl_message_queue server_queue, client_queue;
    mbedtls_test_message_socket_context server_context, client_context;

    mbedtls_test_message_socket_init(&server_context);
    mbedtls_test_message_socket_init(&client_context);
    USE_PSA_INIT();

    TEST_ASSERT(mbedtls_test_message_socket_setup(&server_queue,
                                                  &client_queue, 3,
                                                  &server,
                                                  &server_context) == 0);

    TEST_ASSERT(mbedtls_test_message_socket_setup(&client_queue,
                                                  &server_queue, 3,
                                                  &client,
                                                  &client_context) == 0);

    /* Fill up the buffer with structured data so that unwanted changes
     * can be detected */
    for (i = 0; i < MSGLEN; i++) {
        message[i] = i & 0xFF;
    }
    TEST_ASSERT(0 == mbedtls_test_mock_socket_connect(&client, &server,
                                                      MSGLEN*3));

    /* Interleaved test - [2 sends, 1 read] twice, both ways, and then two reads
     * (to wrap around the buffer) both ways. */
    for (i = 0; i < 2; i++) {
        TEST_ASSERT(mbedtls_test_mock_tcp_send_msg(&client_context, message,
                                                   MSGLEN) == MSGLEN);

        TEST_ASSERT(mbedtls_test_mock_tcp_send_msg(&client_context, message,
                                                   MSGLEN) == MSGLEN);

        TEST_ASSERT(mbedtls_test_mock_tcp_send_msg(&server_context, message,
                                                   MSGLEN) == MSGLEN);

        TEST_ASSERT(mbedtls_test_mock_tcp_send_msg(&server_context, message,
                                                   MSGLEN) == MSGLEN);

        TEST_ASSERT(mbedtls_test_mock_tcp_recv_msg(&server_context, received,
                                                   MSGLEN) == MSGLEN);

        TEST_ASSERT(memcmp(message, received, MSGLEN) == 0);

        memset(received, 0, sizeof(received));

        TEST_ASSERT(mbedtls_test_mock_tcp_recv_msg(&client_context, received,
                                                   MSGLEN) == MSGLEN);

        TEST_ASSERT(memcmp(message, received, MSGLEN) == 0);

        memset(received, 0, sizeof(received));
    }

    for (i = 0; i < 2; i++) {
        TEST_ASSERT(mbedtls_test_mock_tcp_recv_msg(&server_context, received,
                                                   MSGLEN) == MSGLEN);

        TEST_ASSERT(memcmp(message, received, MSGLEN) == 0);
        memset(received, 0, sizeof(received));

        TEST_ASSERT(mbedtls_test_mock_tcp_recv_msg(&client_context, received,
                                                   MSGLEN) == MSGLEN);

        TEST_ASSERT(memcmp(message, received, MSGLEN) == 0);
        memset(received, 0, sizeof(received));
    }

    TEST_ASSERT(mbedtls_test_mock_tcp_recv_msg(&server_context, received,
                                               MSGLEN)
                == MBEDTLS_ERR_SSL_WANT_READ);

    TEST_ASSERT(mbedtls_test_mock_tcp_recv_msg(&client_context, received,
                                               MSGLEN)
                == MBEDTLS_ERR_SSL_WANT_READ);
exit:
    mbedtls_test_message_socket_close(&server_context);
    mbedtls_test_message_socket_close(&client_context);
    USE_PSA_DONE();
}
/* END_CASE */

/* BEGIN_CASE depends_on:MBEDTLS_SSL_DTLS_ANTI_REPLAY */
void ssl_dtls_replay(data_t *prevs, data_t *new, int ret)
{
    uint32_t len = 0;
    mbedtls_ssl_context ssl;
    mbedtls_ssl_config conf;

    mbedtls_ssl_init(&ssl);
    mbedtls_ssl_config_init(&conf);
    MD_OR_USE_PSA_INIT();

    TEST_ASSERT(mbedtls_ssl_config_defaults(&conf,
                                            MBEDTLS_SSL_IS_CLIENT,
                                            MBEDTLS_SSL_TRANSPORT_DATAGRAM,
                                            MBEDTLS_SSL_PRESET_DEFAULT) == 0);
    mbedtls_ssl_conf_rng(&conf, mbedtls_test_random, NULL);

    TEST_ASSERT(mbedtls_ssl_setup(&ssl, &conf) == 0);

    /* Read previous record numbers */
    for (len = 0; len < prevs->len; len += 6) {
        memcpy(ssl.in_ctr + 2, prevs->x + len, 6);
        mbedtls_ssl_dtls_replay_update(&ssl);
    }

    /* Check new number */
    memcpy(ssl.in_ctr + 2, new->x, 6);
    TEST_ASSERT(mbedtls_ssl_dtls_replay_check(&ssl) == ret);

exit:
    mbedtls_ssl_free(&ssl);
    mbedtls_ssl_config_free(&conf);
    MD_OR_USE_PSA_DONE();
}
/* END_CASE */

/* BEGIN_CASE depends_on:MBEDTLS_SSL_HANDSHAKE_WITH_CERT_ENABLED */
void ssl_set_hostname_twice(char *input_hostname0, char *input_hostname1)
{
    const char *output_hostname;
    mbedtls_ssl_context ssl;

    mbedtls_ssl_init(&ssl);
    USE_PSA_INIT();

    TEST_ASSERT(mbedtls_ssl_set_hostname(&ssl, input_hostname0) == 0);
    output_hostname = mbedtls_ssl_get_hostname(&ssl);
    TEST_ASSERT(strcmp(input_hostname0, output_hostname) == 0);

    TEST_ASSERT(mbedtls_ssl_set_hostname(&ssl, input_hostname1) == 0);
    output_hostname = mbedtls_ssl_get_hostname(&ssl);
    TEST_ASSERT(strcmp(input_hostname1, output_hostname) == 0);

exit:
    mbedtls_ssl_free(&ssl);
    USE_PSA_DONE();
}
/* END_CASE */

/* BEGIN_CASE */
void ssl_crypt_record(int cipher_type, int hash_id,
                      int etm, int tag_mode, int ver,
                      int cid0_len, int cid1_len)
{
    /*
     * Test several record encryptions and decryptions
     * with plenty of space before and after the data
     * within the record buffer.
     */

    int ret;
    int num_records = 16;
    mbedtls_ssl_context ssl; /* ONLY for debugging */

    mbedtls_ssl_transform t0, t1;
    unsigned char *buf = NULL;
    size_t const buflen = 512;
    mbedtls_record rec, rec_backup;

    mbedtls_ssl_init(&ssl);
    mbedtls_ssl_transform_init(&t0);
    mbedtls_ssl_transform_init(&t1);
    MD_OR_USE_PSA_INIT();

    ret = mbedtls_test_ssl_build_transforms(&t0, &t1, cipher_type, hash_id,
                                            etm, tag_mode, ver,
                                            (size_t) cid0_len,
                                            (size_t) cid1_len);

    TEST_ASSERT(ret == 0);

    TEST_CALLOC(buf, buflen);

    while (num_records-- > 0) {
        mbedtls_ssl_transform *t_dec, *t_enc;
        /* Take turns in who's sending and who's receiving. */
        if (num_records % 3 == 0) {
            t_dec = &t0;
            t_enc = &t1;
        } else {
            t_dec = &t1;
            t_enc = &t0;
        }

        /*
         * The record header affects the transformation in two ways:
         * 1) It determines the AEAD additional data
         * 2) The record counter sometimes determines the IV.
         *
         * Apart from that, the fields don't have influence.
         * In particular, it is currently not the responsibility
         * of ssl_encrypt/decrypt_buf to check if the transform
         * version matches the record version, or that the
         * type is sensible.
         */

        memset(rec.ctr, num_records, sizeof(rec.ctr));
        rec.type    = 42;
        rec.ver[0]  = num_records;
        rec.ver[1]  = num_records;
#if defined(MBEDTLS_SSL_DTLS_CONNECTION_ID)
        rec.cid_len = 0;
#endif /* MBEDTLS_SSL_DTLS_CONNECTION_ID */

        rec.buf     = buf;
        rec.buf_len = buflen;
        rec.data_offset = 16;
        /* Make sure to vary the length to exercise different
         * paddings. */
        rec.data_len = 1 + num_records;

        memset(rec.buf + rec.data_offset, 42, rec.data_len);

        /* Make a copy for later comparison */
        rec_backup = rec;

        /* Encrypt record */
        ret = mbedtls_ssl_encrypt_buf(&ssl, t_enc, &rec,
                                      mbedtls_test_rnd_std_rand, NULL);
        TEST_ASSERT(ret == 0 || ret == MBEDTLS_ERR_SSL_BUFFER_TOO_SMALL);
        if (ret != 0) {
            continue;
        }

#if defined(MBEDTLS_SSL_DTLS_CONNECTION_ID)
        if (rec.cid_len != 0) {
            /* DTLS 1.2 + CID hides the real content type and
             * uses a special CID content type in the protected
             * record. Double-check this. */
            TEST_ASSERT(rec.type == MBEDTLS_SSL_MSG_CID);
        }
#endif /* MBEDTLS_SSL_DTLS_CONNECTION_ID */

#if defined(MBEDTLS_SSL_PROTO_TLS1_3)
        if (t_enc->tls_version == MBEDTLS_SSL_VERSION_TLS1_3) {
            /* TLS 1.3 hides the real content type and
             * always uses Application Data as the content type
             * for protected records. Double-check this. */
            TEST_ASSERT(rec.type == MBEDTLS_SSL_MSG_APPLICATION_DATA);
        }
#endif /* MBEDTLS_SSL_PROTO_TLS1_3 */

        /* Decrypt record with t_dec */
        ret = mbedtls_ssl_decrypt_buf(&ssl, t_dec, &rec);
        TEST_ASSERT(ret == 0);

        /* Compare results */
        TEST_ASSERT(rec.type == rec_backup.type);
        TEST_ASSERT(memcmp(rec.ctr, rec_backup.ctr, 8) == 0);
        TEST_ASSERT(rec.ver[0] == rec_backup.ver[0]);
        TEST_ASSERT(rec.ver[1] == rec_backup.ver[1]);
        TEST_ASSERT(rec.data_len == rec_backup.data_len);
        TEST_ASSERT(rec.data_offset == rec_backup.data_offset);
        TEST_ASSERT(memcmp(rec.buf + rec.data_offset,
                           rec_backup.buf + rec_backup.data_offset,
                           rec.data_len) == 0);
    }

exit:

    /* Cleanup */
    mbedtls_ssl_free(&ssl);
    mbedtls_ssl_transform_free(&t0);
    mbedtls_ssl_transform_free(&t1);

    mbedtls_free(buf);
    MD_OR_USE_PSA_DONE();
}
/* END_CASE */

/* BEGIN_CASE */
void ssl_crypt_record_small(int cipher_type, int hash_id,
                            int etm, int tag_mode, int ver,
                            int cid0_len, int cid1_len)
{
    /*
     * Test pairs of encryption and decryption with an increasing
     * amount of space in the record buffer - in more detail:
     * 1) Try to encrypt with 0, 1, 2, ... bytes available
     *    in front of the plaintext, and expect the encryption
     *    to succeed starting from some offset. Always keep
     *    enough space in the end of the buffer.
     * 2) Try to encrypt with 0, 1, 2, ... bytes available
     *    at the end of the plaintext, and expect the encryption
     *    to succeed starting from some offset. Always keep
     *    enough space at the beginning of the buffer.
     * 3) Try to encrypt with 0, 1, 2, ... bytes available
     *    both at the front and end of the plaintext,
     *    and expect the encryption to succeed starting from
     *    some offset.
     *
     * If encryption succeeds, check that decryption succeeds
     * and yields the original record.
     */

    mbedtls_ssl_context ssl; /* ONLY for debugging */

    mbedtls_ssl_transform t0, t1;
    unsigned char *buf = NULL;
    size_t const buflen = 256;
    mbedtls_record rec, rec_backup;

    int ret;
    int mode;              /* Mode 1, 2 or 3 as explained above     */
    size_t offset;         /* Available space at beginning/end/both */
    size_t threshold = 96; /* Maximum offset to test against        */

    size_t default_pre_padding  = 64;  /* Pre-padding to use in mode 2  */
    size_t default_post_padding = 128; /* Post-padding to use in mode 1 */

    int seen_success; /* Indicates if in the current mode we've
                       * already seen a successful test. */

    mbedtls_ssl_init(&ssl);
    mbedtls_ssl_transform_init(&t0);
    mbedtls_ssl_transform_init(&t1);
    MD_OR_USE_PSA_INIT();

    ret = mbedtls_test_ssl_build_transforms(&t0, &t1, cipher_type, hash_id,
                                            etm, tag_mode, ver,
                                            (size_t) cid0_len,
                                            (size_t) cid1_len);

    TEST_ASSERT(ret == 0);

    TEST_CALLOC(buf, buflen);

    for (mode = 1; mode <= 3; mode++) {
        seen_success = 0;
        for (offset = 0; offset <= threshold; offset++) {
            mbedtls_ssl_transform *t_dec, *t_enc;
            t_dec = &t0;
            t_enc = &t1;

            memset(rec.ctr, offset, sizeof(rec.ctr));
            rec.type    = 42;
            rec.ver[0]  = offset;
            rec.ver[1]  = offset;
            rec.buf     = buf;
            rec.buf_len = buflen;
#if defined(MBEDTLS_SSL_DTLS_CONNECTION_ID)
            rec.cid_len = 0;
#endif /* MBEDTLS_SSL_DTLS_CONNECTION_ID */

            switch (mode) {
                case 1: /* Space in the beginning */
                    rec.data_offset = offset;
                    rec.data_len = buflen - offset - default_post_padding;
                    break;

                case 2: /* Space in the end */
                    rec.data_offset = default_pre_padding;
                    rec.data_len = buflen - default_pre_padding - offset;
                    break;

                case 3: /* Space in the beginning and end */
                    rec.data_offset = offset;
                    rec.data_len = buflen - 2 * offset;
                    break;

                default:
                    TEST_ASSERT(0);
                    break;
            }

            memset(rec.buf + rec.data_offset, 42, rec.data_len);

            /* Make a copy for later comparison */
            rec_backup = rec;

            /* Encrypt record */
            ret = mbedtls_ssl_encrypt_buf(&ssl, t_enc, &rec,
                                          mbedtls_test_rnd_std_rand, NULL);

            if (ret == MBEDTLS_ERR_SSL_BUFFER_TOO_SMALL) {
                /* It's ok if the output buffer is too small. We do insist
                 * on at least one mode succeeding; this is tracked by
                 * seen_success. */
                continue;
            }

            TEST_EQUAL(ret, 0);
            seen_success = 1;

#if defined(MBEDTLS_SSL_DTLS_CONNECTION_ID)
            if (rec.cid_len != 0) {
                /* DTLS 1.2 + CID hides the real content type and
                 * uses a special CID content type in the protected
                 * record. Double-check this. */
                TEST_ASSERT(rec.type == MBEDTLS_SSL_MSG_CID);
            }
#endif /* MBEDTLS_SSL_DTLS_CONNECTION_ID */

#if defined(MBEDTLS_SSL_PROTO_TLS1_3)
            if (t_enc->tls_version == MBEDTLS_SSL_VERSION_TLS1_3) {
                /* TLS 1.3 hides the real content type and
                 * always uses Application Data as the content type
                 * for protected records. Double-check this. */
                TEST_ASSERT(rec.type == MBEDTLS_SSL_MSG_APPLICATION_DATA);
            }
#endif /* MBEDTLS_SSL_PROTO_TLS1_3 */

            /* Decrypt record with t_dec */
            TEST_ASSERT(mbedtls_ssl_decrypt_buf(&ssl, t_dec, &rec) == 0);

            /* Compare results */
            TEST_ASSERT(rec.type == rec_backup.type);
            TEST_ASSERT(memcmp(rec.ctr, rec_backup.ctr, 8) == 0);
            TEST_ASSERT(rec.ver[0] == rec_backup.ver[0]);
            TEST_ASSERT(rec.ver[1] == rec_backup.ver[1]);
            TEST_ASSERT(rec.data_len == rec_backup.data_len);
            TEST_ASSERT(rec.data_offset == rec_backup.data_offset);
            TEST_ASSERT(memcmp(rec.buf + rec.data_offset,
                               rec_backup.buf + rec_backup.data_offset,
                               rec.data_len) == 0);
        }

        TEST_ASSERT(seen_success == 1);
    }

exit:

    /* Cleanup */
    mbedtls_ssl_free(&ssl);
    mbedtls_ssl_transform_free(&t0);
    mbedtls_ssl_transform_free(&t1);

    mbedtls_free(buf);
    MD_OR_USE_PSA_DONE();
}
/* END_CASE */

/* BEGIN_CASE depends_on:MBEDTLS_SSL_PROTO_TLS1_3 */
void ssl_tls13_hkdf_expand_label(int hash_alg,
                                 data_t *secret,
                                 int label_idx,
                                 data_t *ctx,
                                 int desired_length,
                                 data_t *expected)
{
    unsigned char dst[100];

    unsigned char const *lbl = NULL;
    size_t lbl_len;
#define MBEDTLS_SSL_TLS1_3_LABEL(name, string)                       \
    if (label_idx == (int) tls13_label_ ## name)                      \
    {                                                                  \
        lbl = mbedtls_ssl_tls13_labels.name;                           \
        lbl_len = sizeof(mbedtls_ssl_tls13_labels.name);             \
    }
    MBEDTLS_SSL_TLS1_3_LABEL_LIST
#undef MBEDTLS_SSL_TLS1_3_LABEL
    TEST_ASSERT(lbl != NULL);

    /* Check sanity of test parameters. */
    TEST_ASSERT((size_t) desired_length <= sizeof(dst));
    TEST_ASSERT((size_t) desired_length == expected->len);

    PSA_INIT();

    TEST_ASSERT(mbedtls_ssl_tls13_hkdf_expand_label(
                    (psa_algorithm_t) hash_alg,
                    secret->x, secret->len,
                    lbl, lbl_len,
                    ctx->x, ctx->len,
                    dst, desired_length) == 0);

    TEST_MEMORY_COMPARE(dst, (size_t) desired_length,
                        expected->x, (size_t) expected->len);

exit:
    PSA_DONE();
}
/* END_CASE */

/* BEGIN_CASE depends_on:MBEDTLS_SSL_PROTO_TLS1_3 */
void ssl_tls13_traffic_key_generation(int hash_alg,
                                      data_t *server_secret,
                                      data_t *client_secret,
                                      int desired_iv_len,
                                      int desired_key_len,
                                      data_t *expected_server_write_key,
                                      data_t *expected_server_write_iv,
                                      data_t *expected_client_write_key,
                                      data_t *expected_client_write_iv)
{
    mbedtls_ssl_key_set keys;

    /* Check sanity of test parameters. */
    TEST_ASSERT(client_secret->len == server_secret->len);
    TEST_ASSERT(
        expected_client_write_iv->len == expected_server_write_iv->len &&
        expected_client_write_iv->len == (size_t) desired_iv_len);
    TEST_ASSERT(
        expected_client_write_key->len == expected_server_write_key->len &&
        expected_client_write_key->len == (size_t) desired_key_len);

    PSA_INIT();

    TEST_ASSERT(mbedtls_ssl_tls13_make_traffic_keys(
                    (psa_algorithm_t) hash_alg,
                    client_secret->x,
                    server_secret->x,
                    client_secret->len /* == server_secret->len */,
                    desired_key_len, desired_iv_len,
                    &keys) == 0);

    TEST_MEMORY_COMPARE(keys.client_write_key,
                        keys.key_len,
                        expected_client_write_key->x,
                        (size_t) desired_key_len);
    TEST_MEMORY_COMPARE(keys.server_write_key,
                        keys.key_len,
                        expected_server_write_key->x,
                        (size_t) desired_key_len);
    TEST_MEMORY_COMPARE(keys.client_write_iv,
                        keys.iv_len,
                        expected_client_write_iv->x,
                        (size_t) desired_iv_len);
    TEST_MEMORY_COMPARE(keys.server_write_iv,
                        keys.iv_len,
                        expected_server_write_iv->x,
                        (size_t) desired_iv_len);

exit:
    PSA_DONE();
}
/* END_CASE */

/* BEGIN_CASE depends_on:MBEDTLS_SSL_PROTO_TLS1_3 */
void ssl_tls13_derive_secret(int hash_alg,
                             data_t *secret,
                             int label_idx,
                             data_t *ctx,
                             int desired_length,
                             int already_hashed,
                             data_t *expected)
{
    unsigned char dst[100];

    unsigned char const *lbl = NULL;
    size_t lbl_len;
#define MBEDTLS_SSL_TLS1_3_LABEL(name, string)                       \
    if (label_idx == (int) tls13_label_ ## name)                      \
    {                                                                  \
        lbl = mbedtls_ssl_tls13_labels.name;                           \
        lbl_len = sizeof(mbedtls_ssl_tls13_labels.name);             \
    }
    MBEDTLS_SSL_TLS1_3_LABEL_LIST
#undef MBEDTLS_SSL_TLS1_3_LABEL
    TEST_ASSERT(lbl != NULL);

    /* Check sanity of test parameters. */
    TEST_ASSERT((size_t) desired_length <= sizeof(dst));
    TEST_ASSERT((size_t) desired_length == expected->len);

    PSA_INIT();

    TEST_ASSERT(mbedtls_ssl_tls13_derive_secret(
                    (psa_algorithm_t) hash_alg,
                    secret->x, secret->len,
                    lbl, lbl_len,
                    ctx->x, ctx->len,
                    already_hashed,
                    dst, desired_length) == 0);

    TEST_MEMORY_COMPARE(dst, desired_length,
                        expected->x, desired_length);

exit:
    PSA_DONE();
}
/* END_CASE */

/* BEGIN_CASE depends_on:MBEDTLS_SSL_PROTO_TLS1_3 */
void ssl_tls13_derive_early_secrets(int hash_alg,
                                    data_t *secret,
                                    data_t *transcript,
                                    data_t *traffic_expected,
                                    data_t *exporter_expected)
{
    mbedtls_ssl_tls13_early_secrets secrets;

    /* Double-check that we've passed sane parameters. */
    psa_algorithm_t alg = (psa_algorithm_t) hash_alg;
    size_t const hash_len = PSA_HASH_LENGTH(alg);
    TEST_ASSERT(PSA_ALG_IS_HASH(alg)             &&
                secret->len == hash_len            &&
                transcript->len == hash_len        &&
                traffic_expected->len == hash_len  &&
                exporter_expected->len == hash_len);

    PSA_INIT();

    TEST_ASSERT(mbedtls_ssl_tls13_derive_early_secrets(
                    alg, secret->x, transcript->x, transcript->len,
                    &secrets) == 0);

    TEST_MEMORY_COMPARE(secrets.client_early_traffic_secret, hash_len,
                        traffic_expected->x, traffic_expected->len);
    TEST_MEMORY_COMPARE(secrets.early_exporter_master_secret, hash_len,
                        exporter_expected->x, exporter_expected->len);

exit:
    PSA_DONE();
}
/* END_CASE */

/* BEGIN_CASE depends_on:MBEDTLS_SSL_PROTO_TLS1_3 */
void ssl_tls13_derive_handshake_secrets(int hash_alg,
                                        data_t *secret,
                                        data_t *transcript,
                                        data_t *client_expected,
                                        data_t *server_expected)
{
    mbedtls_ssl_tls13_handshake_secrets secrets;

    /* Double-check that we've passed sane parameters. */
    psa_algorithm_t alg = (psa_algorithm_t) hash_alg;
    size_t const hash_len = PSA_HASH_LENGTH(alg);
    TEST_ASSERT(PSA_ALG_IS_HASH(alg)            &&
                secret->len == hash_len           &&
                transcript->len == hash_len       &&
                client_expected->len == hash_len  &&
                server_expected->len == hash_len);

    PSA_INIT();

    TEST_ASSERT(mbedtls_ssl_tls13_derive_handshake_secrets(
                    alg, secret->x, transcript->x, transcript->len,
                    &secrets) == 0);

    TEST_MEMORY_COMPARE(secrets.client_handshake_traffic_secret, hash_len,
                        client_expected->x, client_expected->len);
    TEST_MEMORY_COMPARE(secrets.server_handshake_traffic_secret, hash_len,
                        server_expected->x, server_expected->len);

exit:
    PSA_DONE();
}
/* END_CASE */

/* BEGIN_CASE depends_on:MBEDTLS_SSL_PROTO_TLS1_3 */
void ssl_tls13_derive_application_secrets(int hash_alg,
                                          data_t *secret,
                                          data_t *transcript,
                                          data_t *client_expected,
                                          data_t *server_expected,
                                          data_t *exporter_expected)
{
    mbedtls_ssl_tls13_application_secrets secrets;

    /* Double-check that we've passed sane parameters. */
    psa_algorithm_t alg = (psa_algorithm_t) hash_alg;
    size_t const hash_len = PSA_HASH_LENGTH(alg);
    TEST_ASSERT(PSA_ALG_IS_HASH(alg)            &&
                secret->len == hash_len           &&
                transcript->len == hash_len       &&
                client_expected->len == hash_len  &&
                server_expected->len == hash_len  &&
                exporter_expected->len == hash_len);

    PSA_INIT();

    TEST_ASSERT(mbedtls_ssl_tls13_derive_application_secrets(
                    alg, secret->x, transcript->x, transcript->len,
                    &secrets) == 0);

    TEST_MEMORY_COMPARE(secrets.client_application_traffic_secret_N, hash_len,
                        client_expected->x, client_expected->len);
    TEST_MEMORY_COMPARE(secrets.server_application_traffic_secret_N, hash_len,
                        server_expected->x, server_expected->len);
    TEST_MEMORY_COMPARE(secrets.exporter_master_secret, hash_len,
                        exporter_expected->x, exporter_expected->len);

exit:
    PSA_DONE();
}
/* END_CASE */

/* BEGIN_CASE depends_on:MBEDTLS_SSL_PROTO_TLS1_3 */
void ssl_tls13_derive_resumption_secrets(int hash_alg,
                                         data_t *secret,
                                         data_t *transcript,
                                         data_t *resumption_expected)
{
    mbedtls_ssl_tls13_application_secrets secrets;

    /* Double-check that we've passed sane parameters. */
    psa_algorithm_t alg = (psa_algorithm_t) hash_alg;
    size_t const hash_len = PSA_HASH_LENGTH(alg);
    TEST_ASSERT(PSA_ALG_IS_HASH(alg)              &&
                secret->len == hash_len             &&
                transcript->len == hash_len         &&
                resumption_expected->len == hash_len);

    PSA_INIT();

    TEST_ASSERT(mbedtls_ssl_tls13_derive_resumption_master_secret(
                    alg, secret->x, transcript->x, transcript->len,
                    &secrets) == 0);

    TEST_MEMORY_COMPARE(secrets.resumption_master_secret, hash_len,
                        resumption_expected->x, resumption_expected->len);

exit:
    PSA_DONE();
}
/* END_CASE */

/* BEGIN_CASE depends_on:MBEDTLS_SSL_PROTO_TLS1_3 */
void ssl_tls13_create_psk_binder(int hash_alg,
                                 data_t *psk,
                                 int psk_type,
                                 data_t *transcript,
                                 data_t *binder_expected)
{
    unsigned char binder[MBEDTLS_MD_MAX_SIZE];

    /* Double-check that we've passed sane parameters. */
    psa_algorithm_t alg = (psa_algorithm_t) hash_alg;
    size_t const hash_len = PSA_HASH_LENGTH(alg);
    TEST_ASSERT(PSA_ALG_IS_HASH(alg)          &&
                transcript->len == hash_len     &&
                binder_expected->len == hash_len);

    PSA_INIT();

    TEST_ASSERT(mbedtls_ssl_tls13_create_psk_binder(
                    NULL,  /* SSL context for debugging only */
                    alg,
                    psk->x, psk->len,
                    psk_type,
                    transcript->x,
                    binder) == 0);

    TEST_MEMORY_COMPARE(binder, hash_len,
                        binder_expected->x, binder_expected->len);

exit:
    PSA_DONE();
}
/* END_CASE */

/* BEGIN_CASE depends_on:MBEDTLS_SSL_PROTO_TLS1_3 */
void ssl_tls13_record_protection(int ciphersuite,
                                 int endpoint,
                                 int ctr,
                                 int padding_used,
                                 data_t *server_write_key,
                                 data_t *server_write_iv,
                                 data_t *client_write_key,
                                 data_t *client_write_iv,
                                 data_t *plaintext,
                                 data_t *ciphertext)
{
    mbedtls_ssl_key_set keys;
    mbedtls_ssl_transform transform_send;
    mbedtls_ssl_transform_init(&transform_send);
    mbedtls_ssl_transform transform_recv;
    mbedtls_ssl_transform_init(&transform_recv);
    mbedtls_record rec;
    unsigned char *buf = NULL;
    size_t buf_len;
    int other_endpoint;

    TEST_ASSERT(endpoint == MBEDTLS_SSL_IS_CLIENT ||
                endpoint == MBEDTLS_SSL_IS_SERVER);

    if (endpoint == MBEDTLS_SSL_IS_SERVER) {
        other_endpoint = MBEDTLS_SSL_IS_CLIENT;
    }
    if (endpoint == MBEDTLS_SSL_IS_CLIENT) {
        other_endpoint = MBEDTLS_SSL_IS_SERVER;
    }

    TEST_ASSERT(server_write_key->len == client_write_key->len);
    TEST_ASSERT(server_write_iv->len  == client_write_iv->len);

    memcpy(keys.client_write_key,
           client_write_key->x, client_write_key->len);
    memcpy(keys.client_write_iv,
           client_write_iv->x, client_write_iv->len);
    memcpy(keys.server_write_key,
           server_write_key->x, server_write_key->len);
    memcpy(keys.server_write_iv,
           server_write_iv->x, server_write_iv->len);

    keys.key_len = server_write_key->len;
    keys.iv_len  = server_write_iv->len;

    MD_OR_USE_PSA_INIT();

    TEST_ASSERT(mbedtls_ssl_tls13_populate_transform(
                    &transform_send, endpoint,
                    ciphersuite, &keys, NULL) == 0);
    TEST_ASSERT(mbedtls_ssl_tls13_populate_transform(
                    &transform_recv, other_endpoint,
                    ciphersuite, &keys, NULL) == 0);

    /* Make sure we have enough space in the buffer even if
     * we use more padding than the KAT. */
    buf_len = ciphertext->len + MBEDTLS_SSL_CID_TLS1_3_PADDING_GRANULARITY;
    TEST_CALLOC(buf, buf_len);
    rec.type   = MBEDTLS_SSL_MSG_APPLICATION_DATA;

    /* TLS 1.3 uses the version identifier from TLS 1.2 on the wire. */
    mbedtls_ssl_write_version(rec.ver,
                              MBEDTLS_SSL_TRANSPORT_STREAM,
                              MBEDTLS_SSL_VERSION_TLS1_2);

    /* Copy plaintext into record structure */
    rec.buf = buf;
    rec.buf_len = buf_len;
    rec.data_offset = 0;
    TEST_ASSERT(plaintext->len <= ciphertext->len);
    memcpy(rec.buf + rec.data_offset, plaintext->x, plaintext->len);
    rec.data_len = plaintext->len;
#if defined(MBEDTLS_SSL_DTLS_CONNECTION_ID)
    rec.cid_len = 0;
#endif /* MBEDTLS_SSL_DTLS_CONNECTION_ID */

    memset(&rec.ctr[0], 0, 8);
    rec.ctr[7] = ctr;

    TEST_ASSERT(mbedtls_ssl_encrypt_buf(NULL, &transform_send, &rec,
                                        NULL, NULL) == 0);

    if (padding_used == MBEDTLS_SSL_CID_TLS1_3_PADDING_GRANULARITY) {
        TEST_MEMORY_COMPARE(rec.buf + rec.data_offset, rec.data_len,
                            ciphertext->x, ciphertext->len);
    }

    TEST_ASSERT(mbedtls_ssl_decrypt_buf(NULL, &transform_recv, &rec) == 0);
    TEST_MEMORY_COMPARE(rec.buf + rec.data_offset, rec.data_len,
                        plaintext->x, plaintext->len);

exit:
    mbedtls_free(buf);
    mbedtls_ssl_transform_free(&transform_send);
    mbedtls_ssl_transform_free(&transform_recv);
    MD_OR_USE_PSA_DONE();
}
/* END_CASE */

/* BEGIN_CASE depends_on:MBEDTLS_SSL_PROTO_TLS1_3 */
void ssl_tls13_key_evolution(int hash_alg,
                             data_t *secret,
                             data_t *input,
                             data_t *expected)
{
    unsigned char secret_new[MBEDTLS_MD_MAX_SIZE];

    PSA_INIT();

    TEST_ASSERT(mbedtls_ssl_tls13_evolve_secret(
                    (psa_algorithm_t) hash_alg,
                    secret->len ? secret->x : NULL,
                    input->len ? input->x : NULL, input->len,
                    secret_new) == 0);

    TEST_MEMORY_COMPARE(secret_new, (size_t) expected->len,
                        expected->x, (size_t) expected->len);

exit:
    PSA_DONE();
}
/* END_CASE */

/* BEGIN_CASE depends_on:MBEDTLS_SSL_PROTO_TLS1_2 */
void ssl_tls_prf(int type, data_t *secret, data_t *random,
                 char *label, data_t *result_str, int exp_ret)
{
    unsigned char *output;

    output = mbedtls_calloc(1, result_str->len);
    if (output == NULL) {
        goto exit;
    }

    MD_OR_USE_PSA_INIT();

    TEST_ASSERT(mbedtls_ssl_tls_prf(type, secret->x, secret->len,
                                    label, random->x, random->len,
                                    output, result_str->len) == exp_ret);

    if (exp_ret == 0) {
        TEST_ASSERT(mbedtls_test_hexcmp(output, result_str->x,
                                        result_str->len, result_str->len) == 0);
    }
exit:

    mbedtls_free(output);
    MD_OR_USE_PSA_DONE();
}
/* END_CASE */

/* BEGIN_CASE */
void ssl_serialize_session_save_load(int ticket_len, char *crt_file,
                                     int endpoint_type, int tls_version)
{
    mbedtls_ssl_session original, restored;
    unsigned char *buf = NULL;
    size_t len;

    /*
     * Test that a save-load pair is the identity
     */
    mbedtls_ssl_session_init(&original);
    mbedtls_ssl_session_init(&restored);
    USE_PSA_INIT();

    /* Prepare a dummy session to work on */
    ((void) tls_version);
    ((void) ticket_len);
    ((void) crt_file);
#if defined(MBEDTLS_SSL_PROTO_TLS1_3)
    if (tls_version == MBEDTLS_SSL_VERSION_TLS1_3) {
        TEST_ASSERT(mbedtls_test_ssl_tls13_populate_session(
                        &original, 0, endpoint_type) == 0);
    }
#endif

#if defined(MBEDTLS_SSL_PROTO_TLS1_2)
    if (tls_version == MBEDTLS_SSL_VERSION_TLS1_2) {
        TEST_ASSERT(mbedtls_test_ssl_tls12_populate_session(
                        &original, ticket_len, endpoint_type, crt_file) == 0);
    }
#endif

    /* Serialize it */
    TEST_ASSERT(mbedtls_ssl_session_save(&original, NULL, 0, &len)
                == MBEDTLS_ERR_SSL_BUFFER_TOO_SMALL);
    TEST_CALLOC(buf, len);
    TEST_ASSERT(mbedtls_ssl_session_save(&original, buf, len, &len)
                == 0);

    /* Restore session from serialized data */
    TEST_ASSERT(mbedtls_ssl_session_load(&restored, buf, len) == 0);

    /*
     * Make sure both session structures are identical
     */
#if defined(MBEDTLS_HAVE_TIME)
    if (tls_version == MBEDTLS_SSL_VERSION_TLS1_2) {
        TEST_ASSERT(original.start == restored.start);
    }
#if defined(MBEDTLS_SSL_SESSION_TICKETS) && defined(MBEDTLS_SSL_SRV_C)
    TEST_ASSERT(original.ticket_creation_time == restored.ticket_creation_time);
#endif
#endif /* MBEDTLS_HAVE_TIME */

    TEST_ASSERT(original.tls_version == restored.tls_version);
    TEST_ASSERT(original.endpoint == restored.endpoint);
    TEST_ASSERT(original.ciphersuite == restored.ciphersuite);
#if defined(MBEDTLS_SSL_PROTO_TLS1_2)
    if (tls_version == MBEDTLS_SSL_VERSION_TLS1_2) {
        TEST_ASSERT(original.id_len == restored.id_len);
        TEST_ASSERT(memcmp(original.id,
                           restored.id, sizeof(original.id)) == 0);
        TEST_ASSERT(memcmp(original.master,
                           restored.master, sizeof(original.master)) == 0);

#if defined(MBEDTLS_SSL_HANDSHAKE_WITH_CERT_ENABLED)
#if defined(MBEDTLS_SSL_KEEP_PEER_CERTIFICATE)
        TEST_ASSERT((original.peer_cert == NULL) ==
                    (restored.peer_cert == NULL));
        if (original.peer_cert != NULL) {
            TEST_ASSERT(original.peer_cert->raw.len ==
                        restored.peer_cert->raw.len);
            TEST_ASSERT(memcmp(original.peer_cert->raw.p,
                               restored.peer_cert->raw.p,
                               original.peer_cert->raw.len) == 0);
        }
#else /* MBEDTLS_SSL_KEEP_PEER_CERTIFICATE */
        TEST_ASSERT(original.peer_cert_digest_type ==
                    restored.peer_cert_digest_type);
        TEST_ASSERT(original.peer_cert_digest_len ==
                    restored.peer_cert_digest_len);
        TEST_ASSERT((original.peer_cert_digest == NULL) ==
                    (restored.peer_cert_digest == NULL));
        if (original.peer_cert_digest != NULL) {
            TEST_ASSERT(memcmp(original.peer_cert_digest,
                               restored.peer_cert_digest,
                               original.peer_cert_digest_len) == 0);
        }
#endif /* MBEDTLS_SSL_KEEP_PEER_CERTIFICATE */
#endif /* MBEDTLS_SSL_HANDSHAKE_WITH_CERT_ENABLED */
        TEST_ASSERT(original.verify_result == restored.verify_result);

#if defined(MBEDTLS_SSL_MAX_FRAGMENT_LENGTH)
        TEST_ASSERT(original.mfl_code == restored.mfl_code);
#endif

#if defined(MBEDTLS_SSL_ENCRYPT_THEN_MAC)
        TEST_ASSERT(original.encrypt_then_mac == restored.encrypt_then_mac);
#endif
#if defined(MBEDTLS_SSL_SESSION_TICKETS) && defined(MBEDTLS_SSL_CLI_C)
        TEST_ASSERT(original.ticket_len == restored.ticket_len);
        if (original.ticket_len != 0) {
            TEST_ASSERT(original.ticket != NULL);
            TEST_ASSERT(restored.ticket != NULL);
            TEST_ASSERT(memcmp(original.ticket,
                               restored.ticket, original.ticket_len) == 0);
        }
        TEST_ASSERT(original.ticket_lifetime == restored.ticket_lifetime);
#endif
    }
#endif /* MBEDTLS_SSL_PROTO_TLS1_2 */

#if defined(MBEDTLS_SSL_PROTO_TLS1_3)
    if (tls_version == MBEDTLS_SSL_VERSION_TLS1_3) {
        TEST_ASSERT(original.ciphersuite == restored.ciphersuite);
        TEST_ASSERT(original.ticket_age_add == restored.ticket_age_add);
        TEST_ASSERT(original.ticket_flags == restored.ticket_flags);
        TEST_ASSERT(original.resumption_key_len == restored.resumption_key_len);
        if (original.resumption_key_len != 0) {
            TEST_ASSERT(original.resumption_key != NULL);
            TEST_ASSERT(restored.resumption_key != NULL);
            TEST_ASSERT(memcmp(original.resumption_key,
                               restored.resumption_key,
                               original.resumption_key_len) == 0);
        }

#if defined(MBEDTLS_SSL_EARLY_DATA)
        TEST_ASSERT(
            original.max_early_data_size == restored.max_early_data_size);
#endif

#if defined(MBEDTLS_SSL_SESSION_TICKETS) && defined(MBEDTLS_SSL_CLI_C)
        if (endpoint_type == MBEDTLS_SSL_IS_CLIENT) {
#if defined(MBEDTLS_HAVE_TIME)
            TEST_ASSERT(original.ticket_reception_time == restored.ticket_reception_time);
#endif
            TEST_ASSERT(original.ticket_lifetime == restored.ticket_lifetime);
            TEST_ASSERT(original.ticket_len == restored.ticket_len);
            if (original.ticket_len != 0) {
                TEST_ASSERT(original.ticket != NULL);
                TEST_ASSERT(restored.ticket != NULL);
                TEST_ASSERT(memcmp(original.ticket,
                                   restored.ticket,
                                   original.ticket_len) == 0);
            }

        }
#endif
    }
#endif /* MBEDTLS_SSL_PROTO_TLS1_3 */

#if defined(MBEDTLS_SSL_RECORD_SIZE_LIMIT)
    TEST_ASSERT(original.record_size_limit == restored.record_size_limit);
#endif

exit:
    mbedtls_ssl_session_free(&original);
    mbedtls_ssl_session_free(&restored);
    mbedtls_free(buf);
    USE_PSA_DONE();
}
/* END_CASE */

/* BEGIN_CASE */
void ssl_serialize_session_load_save(int ticket_len, char *crt_file,
                                     int endpoint_type, int tls_version)
{
    mbedtls_ssl_session session;
    unsigned char *buf1 = NULL, *buf2 = NULL;
    size_t len0, len1, len2;

    /*
     * Test that a load-save pair is the identity
     */
    mbedtls_ssl_session_init(&session);
    USE_PSA_INIT();

    /* Prepare a dummy session to work on */
    ((void) ticket_len);
    ((void) crt_file);

    switch (tls_version) {
#if defined(MBEDTLS_SSL_PROTO_TLS1_3)
        case MBEDTLS_SSL_VERSION_TLS1_3:
            TEST_ASSERT(mbedtls_test_ssl_tls13_populate_session(
                            &session, 0, endpoint_type) == 0);
            break;
#endif

#if defined(MBEDTLS_SSL_PROTO_TLS1_2)
        case MBEDTLS_SSL_VERSION_TLS1_2:
            TEST_ASSERT(mbedtls_test_ssl_tls12_populate_session(
                            &session, ticket_len, endpoint_type, crt_file) == 0);
            break;
#endif
        default:
            /* should never happen */
            TEST_ASSERT(0);
            break;
    }

    /* Get desired buffer size for serializing */
    TEST_ASSERT(mbedtls_ssl_session_save(&session, NULL, 0, &len0)
                == MBEDTLS_ERR_SSL_BUFFER_TOO_SMALL);

    /* Allocate first buffer */
    buf1 = mbedtls_calloc(1, len0);
    TEST_ASSERT(buf1 != NULL);

    /* Serialize to buffer and free live session */
    TEST_ASSERT(mbedtls_ssl_session_save(&session, buf1, len0, &len1)
                == 0);
    TEST_ASSERT(len0 == len1);
    mbedtls_ssl_session_free(&session);

    /* Restore session from serialized data */
    TEST_ASSERT(mbedtls_ssl_session_load(&session, buf1, len1) == 0);

    /* Allocate second buffer and serialize to it */
    buf2 = mbedtls_calloc(1, len0);
    TEST_ASSERT(buf2 != NULL);
    TEST_ASSERT(mbedtls_ssl_session_save(&session, buf2, len0, &len2)
                == 0);

    /* Make sure both serialized versions are identical */
    TEST_ASSERT(len1 == len2);
    TEST_ASSERT(memcmp(buf1, buf2, len1) == 0);

exit:
    mbedtls_ssl_session_free(&session);
    mbedtls_free(buf1);
    mbedtls_free(buf2);
    USE_PSA_DONE();
}
/* END_CASE */

/* BEGIN_CASE */
void ssl_serialize_session_save_buf_size(int ticket_len, char *crt_file,
                                         int endpoint_type, int tls_version)
{
    mbedtls_ssl_session session;
    unsigned char *buf = NULL;
    size_t good_len, bad_len, test_len;

    /*
     * Test that session_save() fails cleanly on small buffers
     */
    mbedtls_ssl_session_init(&session);
    USE_PSA_INIT();

    /* Prepare dummy session and get serialized size */
    ((void) ticket_len);
    ((void) crt_file);

    switch (tls_version) {
#if defined(MBEDTLS_SSL_PROTO_TLS1_3)
        case MBEDTLS_SSL_VERSION_TLS1_3:
            TEST_ASSERT(mbedtls_test_ssl_tls13_populate_session(
                            &session, 0, endpoint_type) == 0);
            break;
#endif
#if defined(MBEDTLS_SSL_PROTO_TLS1_2)
        case MBEDTLS_SSL_VERSION_TLS1_2:
            TEST_ASSERT(mbedtls_test_ssl_tls12_populate_session(
                            &session, ticket_len, endpoint_type, crt_file) == 0);
            break;
#endif
        default:
            /* should never happen */
            TEST_ASSERT(0);
            break;
    }

    TEST_ASSERT(mbedtls_ssl_session_save(&session, NULL, 0, &good_len)
                == MBEDTLS_ERR_SSL_BUFFER_TOO_SMALL);

    /* Try all possible bad lengths */
    for (bad_len = 1; bad_len < good_len; bad_len++) {
        /* Allocate exact size so that asan/valgrind can detect any overwrite */
        mbedtls_free(buf);
        buf = NULL;
        TEST_CALLOC(buf, bad_len);
        TEST_ASSERT(mbedtls_ssl_session_save(&session, buf, bad_len,
                                             &test_len)
                    == MBEDTLS_ERR_SSL_BUFFER_TOO_SMALL);
        TEST_ASSERT(test_len == good_len);
    }

exit:
    mbedtls_ssl_session_free(&session);
    mbedtls_free(buf);
    USE_PSA_DONE();
}
/* END_CASE */

/* BEGIN_CASE */
void ssl_serialize_session_load_buf_size(int ticket_len, char *crt_file,
                                         int endpoint_type, int tls_version)
{
    mbedtls_ssl_session session;
    unsigned char *good_buf = NULL, *bad_buf = NULL;
    size_t good_len, bad_len;

    /*
     * Test that session_load() fails cleanly on small buffers
     */
    mbedtls_ssl_session_init(&session);
    USE_PSA_INIT();

    /* Prepare serialized session data */
    ((void) ticket_len);
    ((void) crt_file);

    switch (tls_version) {
#if defined(MBEDTLS_SSL_PROTO_TLS1_3)
        case MBEDTLS_SSL_VERSION_TLS1_3:
            TEST_ASSERT(mbedtls_test_ssl_tls13_populate_session(
                            &session, 0, endpoint_type) == 0);
            break;
#endif

#if defined(MBEDTLS_SSL_PROTO_TLS1_2)
        case MBEDTLS_SSL_VERSION_TLS1_2:
            TEST_ASSERT(mbedtls_test_ssl_tls12_populate_session(
                            &session, ticket_len, endpoint_type, crt_file) == 0);
            break;
#endif

        default:
            /* should never happen */
            TEST_ASSERT(0);
            break;
    }

    TEST_ASSERT(mbedtls_ssl_session_save(&session, NULL, 0, &good_len)
                == MBEDTLS_ERR_SSL_BUFFER_TOO_SMALL);
    TEST_CALLOC(good_buf, good_len);
    TEST_ASSERT(mbedtls_ssl_session_save(&session, good_buf, good_len,
                                         &good_len) == 0);
    mbedtls_ssl_session_free(&session);

    /* Try all possible bad lengths */
    for (bad_len = 0; bad_len < good_len; bad_len++) {
        /* Allocate exact size so that asan/valgrind can detect any overread */
        mbedtls_free(bad_buf);
        bad_buf = NULL;
        TEST_CALLOC_NONNULL(bad_buf, bad_len);
        memcpy(bad_buf, good_buf, bad_len);

        TEST_ASSERT(mbedtls_ssl_session_load(&session, bad_buf, bad_len)
                    == MBEDTLS_ERR_SSL_BAD_INPUT_DATA);
    }

exit:
    mbedtls_ssl_session_free(&session);
    mbedtls_free(good_buf);
    mbedtls_free(bad_buf);
    USE_PSA_DONE();
}
/* END_CASE */

/* BEGIN_CASE */
void ssl_session_serialize_version_check(int corrupt_major,
                                         int corrupt_minor,
                                         int corrupt_patch,
                                         int corrupt_config,
                                         int endpoint_type,
                                         int tls_version)
{
    unsigned char serialized_session[2048];
    size_t serialized_session_len;
    unsigned cur_byte;
    mbedtls_ssl_session session;
    uint8_t should_corrupt_byte[] = { corrupt_major  == 1,
                                      corrupt_minor  == 1,
                                      corrupt_patch  == 1,
                                      corrupt_config == 1,
                                      corrupt_config == 1 };

    mbedtls_ssl_session_init(&session);
    USE_PSA_INIT();

    switch (tls_version) {
#if defined(MBEDTLS_SSL_PROTO_TLS1_3)
        case MBEDTLS_SSL_VERSION_TLS1_3:
            TEST_ASSERT(mbedtls_test_ssl_tls13_populate_session(
                            &session, 0, endpoint_type) == 0);
            break;
#endif
#if defined(MBEDTLS_SSL_PROTO_TLS1_2)
        case MBEDTLS_SSL_VERSION_TLS1_2:
            TEST_ASSERT(mbedtls_test_ssl_tls12_populate_session(
                            &session, 0, endpoint_type, NULL) == 0);

            break;
#endif
        default:
            /* should never happen */
            TEST_ASSERT(0);
            break;
    }

    /* Infer length of serialized session. */
    TEST_ASSERT(mbedtls_ssl_session_save(&session,
                                         serialized_session,
                                         sizeof(serialized_session),
                                         &serialized_session_len) == 0);

    mbedtls_ssl_session_free(&session);

    /* Without any modification, we should be able to successfully
     * de-serialize the session - double-check that. */
    TEST_ASSERT(mbedtls_ssl_session_load(&session,
                                         serialized_session,
                                         serialized_session_len) == 0);
    mbedtls_ssl_session_free(&session);

    /* Go through the bytes in the serialized session header and
     * corrupt them bit-by-bit. */
    for (cur_byte = 0; cur_byte < sizeof(should_corrupt_byte); cur_byte++) {
        int cur_bit;
        unsigned char *const byte = &serialized_session[cur_byte];

        if (should_corrupt_byte[cur_byte] == 0) {
            continue;
        }

        for (cur_bit = 0; cur_bit < CHAR_BIT; cur_bit++) {
            unsigned char const corrupted_bit = 0x1u << cur_bit;
            /* Modify a single bit in the serialized session. */
            *byte ^= corrupted_bit;

            /* Attempt to deserialize */
            TEST_ASSERT(mbedtls_ssl_session_load(&session,
                                                 serialized_session,
                                                 serialized_session_len) ==
                        MBEDTLS_ERR_SSL_VERSION_MISMATCH);

            /* Undo the change */
            *byte ^= corrupted_bit;
        }
    }
exit:
    USE_PSA_DONE();
}
/* END_CASE */

/* BEGIN_CASE */
void ssl_session_id_accessors_check(int tls_version)
{
    mbedtls_ssl_session session;
    int ciphersuite_id;
    const mbedtls_ssl_ciphersuite_t *ciphersuite_info;

    mbedtls_ssl_session_init(&session);
    USE_PSA_INIT();

    switch (tls_version) {
#if defined(MBEDTLS_SSL_PROTO_TLS1_3)
        case MBEDTLS_SSL_VERSION_TLS1_3:
            ciphersuite_id = MBEDTLS_TLS1_3_AES_128_GCM_SHA256;
            TEST_ASSERT(mbedtls_test_ssl_tls13_populate_session(
                            &session, 0, MBEDTLS_SSL_IS_SERVER) == 0);
            break;
#endif
#if defined(MBEDTLS_SSL_PROTO_TLS1_2)
        case MBEDTLS_SSL_VERSION_TLS1_2:
            ciphersuite_id = MBEDTLS_TLS_PSK_WITH_AES_128_GCM_SHA256;
            TEST_ASSERT(mbedtls_test_ssl_tls12_populate_session(
                            &session, 0, MBEDTLS_SSL_IS_SERVER, NULL) == 0);

            break;
#endif
        default:
            /* should never happen */
            TEST_ASSERT(0);
            break;
    }
    TEST_ASSERT(*mbedtls_ssl_session_get_id(&session) == session.id);
    TEST_ASSERT(mbedtls_ssl_session_get_id_len(&session) == session.id_len);
    /* mbedtls_test_ssl_tls1x_populate_session sets a mock suite-id of 0xabcd */
    TEST_ASSERT(mbedtls_ssl_session_get_ciphersuite_id(&session) == 0xabcd);

    /* Test setting a reference id for tls1.3 and tls1.2 */
    ciphersuite_info = mbedtls_ssl_ciphersuite_from_id(ciphersuite_id);
    if (ciphersuite_info != NULL) {
        TEST_ASSERT(mbedtls_ssl_ciphersuite_get_id(ciphersuite_info) == ciphersuite_id);
    }

exit:
    mbedtls_ssl_session_free(&session);
    USE_PSA_DONE();
}
/* END_CASE */

/* BEGIN_CASE depends_on:MBEDTLS_SSL_HANDSHAKE_WITH_CERT_ENABLED:MBEDTLS_RSA_C:MBEDTLS_ECP_HAVE_SECP384R1:!MBEDTLS_SSL_PROTO_TLS1_3:MBEDTLS_PKCS1_V15:MBEDTLS_MD_CAN_SHA256 */
void mbedtls_endpoint_sanity(int endpoint_type)
{
    enum { BUFFSIZE = 1024 };
    mbedtls_test_ssl_endpoint ep;
    int ret = -1;
    mbedtls_test_handshake_test_options options;
    mbedtls_test_init_handshake_options(&options);
    options.pk_alg = MBEDTLS_PK_RSA;

    MD_OR_USE_PSA_INIT();

    ret = mbedtls_test_ssl_endpoint_init(NULL, endpoint_type, &options,
                                         NULL, NULL, NULL);
    TEST_ASSERT(MBEDTLS_ERR_SSL_BAD_INPUT_DATA == ret);

    ret = mbedtls_test_ssl_endpoint_certificate_init(NULL, options.pk_alg,
                                                     0, 0, 0);
    TEST_ASSERT(MBEDTLS_ERR_SSL_BAD_INPUT_DATA == ret);

    ret = mbedtls_test_ssl_endpoint_init(&ep, endpoint_type, &options,
                                         NULL, NULL, NULL);
    TEST_ASSERT(ret == 0);

exit:
    mbedtls_test_ssl_endpoint_free(&ep, NULL);
    mbedtls_test_free_handshake_options(&options);
    MD_OR_USE_PSA_DONE();
}
/* END_CASE */

/* BEGIN_CASE depends_on:MBEDTLS_SSL_HANDSHAKE_WITH_CERT_ENABLED:MBEDTLS_RSA_C:MBEDTLS_ECP_HAVE_SECP384R1:MBEDTLS_PKCS1_V15:MBEDTLS_MD_CAN_SHA256:MBEDTLS_PK_HAVE_ECC_KEYS */
void move_handshake_to_state(int endpoint_type, int tls_version, int state, int need_pass)
{
    enum { BUFFSIZE = 1024 };
    mbedtls_test_ssl_endpoint base_ep, second_ep;
    int ret = -1;
    (void) tls_version;

    mbedtls_test_handshake_test_options options;
    mbedtls_test_init_handshake_options(&options);

    options.pk_alg = MBEDTLS_PK_RSA;

    /*
     * If both TLS 1.2 and 1.3 are enabled and we want to do a TLS 1.2
     * handshake, force the TLS 1.2 version on endpoint under test.
     */
#if defined(MBEDTLS_SSL_PROTO_TLS1_3) && defined(MBEDTLS_SSL_PROTO_TLS1_2)
    if (MBEDTLS_SSL_VERSION_TLS1_2 == tls_version) {
        if (MBEDTLS_SSL_IS_CLIENT == endpoint_type) {
            options.client_min_version = MBEDTLS_SSL_VERSION_TLS1_2;
            options.client_max_version = MBEDTLS_SSL_VERSION_TLS1_2;
        } else {
            options.server_min_version = MBEDTLS_SSL_VERSION_TLS1_2;
            options.server_max_version = MBEDTLS_SSL_VERSION_TLS1_2;
        }
    }
#endif

    MD_OR_USE_PSA_INIT();
    mbedtls_platform_zeroize(&base_ep, sizeof(base_ep));
    mbedtls_platform_zeroize(&second_ep, sizeof(second_ep));

    ret = mbedtls_test_ssl_endpoint_init(&base_ep, endpoint_type, &options,
                                         NULL, NULL, NULL);
    TEST_ASSERT(ret == 0);

    ret = mbedtls_test_ssl_endpoint_init(
        &second_ep,
        (endpoint_type == MBEDTLS_SSL_IS_SERVER) ?
        MBEDTLS_SSL_IS_CLIENT : MBEDTLS_SSL_IS_SERVER,
        &options, NULL, NULL, NULL);

    TEST_ASSERT(ret == 0);

    ret = mbedtls_test_mock_socket_connect(&(base_ep.socket),
                                           &(second_ep.socket),
                                           BUFFSIZE);
    TEST_ASSERT(ret == 0);

    ret = mbedtls_test_move_handshake_to_state(&(base_ep.ssl),
                                               &(second_ep.ssl),
                                               state);
    if (need_pass) {
        TEST_ASSERT(ret == 0 ||
                    ret == MBEDTLS_ERR_SSL_WANT_READ ||
                    ret == MBEDTLS_ERR_SSL_WANT_WRITE);
        TEST_ASSERT(base_ep.ssl.state == state);
    } else {
        TEST_ASSERT(ret != 0 &&
                    ret != MBEDTLS_ERR_SSL_WANT_READ &&
                    ret != MBEDTLS_ERR_SSL_WANT_WRITE);
        TEST_ASSERT(base_ep.ssl.state != state);
    }

exit:
    mbedtls_test_free_handshake_options(&options);
    mbedtls_test_ssl_endpoint_free(&base_ep, NULL);
    mbedtls_test_ssl_endpoint_free(&second_ep, NULL);
    MD_OR_USE_PSA_DONE();
}
/* END_CASE */

/* BEGIN_CASE depends_on:MBEDTLS_SSL_HANDSHAKE_WITH_CERT_ENABLED:MBEDTLS_PKCS1_V15:MBEDTLS_RSA_C:MBEDTLS_ECP_HAVE_SECP384R1:MBEDTLS_MD_CAN_SHA256:MBEDTLS_PK_HAVE_ECC_KEYS:MBEDTLS_CAN_HANDLE_RSA_TEST_KEY */
void handshake_version(int dtls, int client_min_version, int client_max_version,
                       int server_min_version, int server_max_version,
                       int expected_negotiated_version)
{
    mbedtls_test_handshake_test_options options;
    mbedtls_test_init_handshake_options(&options);

    options.client_min_version = client_min_version;
    options.client_max_version = client_max_version;
    options.server_min_version = server_min_version;
    options.server_max_version = server_max_version;
    options.expected_negotiated_version = expected_negotiated_version;

    options.dtls = dtls;
    mbedtls_test_ssl_perform_handshake(&options);

    /* The goto below is used to avoid an "unused label" warning.*/
    goto exit;

exit:
    mbedtls_test_free_handshake_options(&options);
}
/* END_CASE */

/* BEGIN_CASE depends_on:MBEDTLS_SSL_HANDSHAKE_WITH_CERT_ENABLED:MBEDTLS_PKCS1_V15:MBEDTLS_SSL_PROTO_TLS1_2:MBEDTLS_MD_CAN_SHA256 */
void handshake_psk_cipher(char *cipher, int pk_alg, data_t *psk_str, int dtls)
{
    mbedtls_test_handshake_test_options options;
    mbedtls_test_init_handshake_options(&options);

    options.cipher = cipher;
    options.dtls = dtls;
    options.psk_str = psk_str;
    options.pk_alg = pk_alg;

    options.client_min_version = MBEDTLS_SSL_VERSION_TLS1_2;
    options.client_max_version = MBEDTLS_SSL_VERSION_TLS1_2;
    options.expected_negotiated_version = MBEDTLS_SSL_VERSION_TLS1_2;

    mbedtls_test_ssl_perform_handshake(&options);

    /* The goto below is used to avoid an "unused label" warning.*/
    goto exit;

exit:
    mbedtls_test_free_handshake_options(&options);
}
/* END_CASE */

/* BEGIN_CASE depends_on:MBEDTLS_SSL_HANDSHAKE_WITH_CERT_ENABLED:MBEDTLS_PKCS1_V15:MBEDTLS_SSL_PROTO_TLS1_2:MBEDTLS_MD_CAN_SHA256 */
void handshake_cipher(char *cipher, int pk_alg, int dtls)
{
    test_handshake_psk_cipher(cipher, pk_alg, NULL, dtls);

    /* The goto below is used to avoid an "unused label" warning.*/
    goto exit;
}
/* END_CASE */

/* BEGIN_CASE depends_on:MBEDTLS_SSL_HANDSHAKE_WITH_CERT_ENABLED:MBEDTLS_PKCS1_V15:MBEDTLS_SSL_PROTO_TLS1_2:MBEDTLS_MD_CAN_SHA256 */
void handshake_ciphersuite_select(char *cipher, int pk_alg, data_t *psk_str,
                                  int psa_alg, int psa_alg2, int psa_usage,
                                  int expected_handshake_result,
                                  int expected_ciphersuite)
{
    mbedtls_test_handshake_test_options options;
    mbedtls_test_init_handshake_options(&options);

    options.cipher = cipher;
    options.psk_str = psk_str;
    options.pk_alg = pk_alg;
    options.opaque_alg = psa_alg;
    options.opaque_alg2 = psa_alg2;
    options.opaque_usage = psa_usage;
    options.expected_handshake_result = expected_handshake_result;
    options.expected_ciphersuite = expected_ciphersuite;

    options.server_min_version = MBEDTLS_SSL_VERSION_TLS1_2;
    options.server_max_version = MBEDTLS_SSL_VERSION_TLS1_2;
    options.expected_negotiated_version = MBEDTLS_SSL_VERSION_TLS1_2;

    mbedtls_test_ssl_perform_handshake(&options);

    /* The goto below is used to avoid an "unused label" warning.*/
    goto exit;

exit:
    mbedtls_test_free_handshake_options(&options);
}
/* END_CASE */

/* BEGIN_CASE depends_on:MBEDTLS_SSL_HANDSHAKE_WITH_CERT_ENABLED:MBEDTLS_PKCS1_V15:MBEDTLS_RSA_C:MBEDTLS_ECP_HAVE_SECP384R1:MBEDTLS_MD_CAN_SHA256 */
void app_data(int mfl, int cli_msg_len, int srv_msg_len,
              int expected_cli_fragments,
              int expected_srv_fragments, int dtls)
{
    mbedtls_test_handshake_test_options options;
    mbedtls_test_init_handshake_options(&options);

    options.mfl = mfl;
    options.cli_msg_len = cli_msg_len;
    options.srv_msg_len = srv_msg_len;
    options.expected_cli_fragments = expected_cli_fragments;
    options.expected_srv_fragments = expected_srv_fragments;
    options.dtls = dtls;

    options.client_min_version = MBEDTLS_SSL_VERSION_TLS1_2;
    options.client_max_version = MBEDTLS_SSL_VERSION_TLS1_2;
    options.expected_negotiated_version = MBEDTLS_SSL_VERSION_TLS1_2;

    mbedtls_test_ssl_perform_handshake(&options);

    /* The goto below is used to avoid an "unused label" warning.*/
    goto exit;

exit:
    mbedtls_test_free_handshake_options(&options);
}
/* END_CASE */

/* BEGIN_CASE depends_on:MBEDTLS_SSL_PROTO_TLS1_2:MBEDTLS_SSL_HANDSHAKE_WITH_CERT_ENABLED:MBEDTLS_PKCS1_V15:MBEDTLS_RSA_C:MBEDTLS_ECP_HAVE_SECP384R1:MBEDTLS_MD_CAN_SHA256:MBEDTLS_PK_HAVE_ECC_KEYS:MBEDTLS_CAN_HANDLE_RSA_TEST_KEY */
void app_data_tls(int mfl, int cli_msg_len, int srv_msg_len,
                  int expected_cli_fragments,
                  int expected_srv_fragments)
{
    test_app_data(mfl, cli_msg_len, srv_msg_len, expected_cli_fragments,
                  expected_srv_fragments, 0);
    /* The goto below is used to avoid an "unused label" warning.*/
    goto exit;
}
/* END_CASE */

/* BEGIN_CASE depends_on:MBEDTLS_SSL_HANDSHAKE_WITH_CERT_ENABLED:!MBEDTLS_SSL_PROTO_TLS1_3:MBEDTLS_PKCS1_V15:MBEDTLS_SSL_PROTO_TLS1_2:MBEDTLS_RSA_C:MBEDTLS_ECP_HAVE_SECP384R1:MBEDTLS_SSL_PROTO_DTLS:MBEDTLS_MD_CAN_SHA256:MBEDTLS_CAN_HANDLE_RSA_TEST_KEY */
void app_data_dtls(int mfl, int cli_msg_len, int srv_msg_len,
                   int expected_cli_fragments,
                   int expected_srv_fragments)
{
    test_app_data(mfl, cli_msg_len, srv_msg_len, expected_cli_fragments,
                  expected_srv_fragments, 1);
    /* The goto below is used to avoid an "unused label" warning.*/
    goto exit;
}
/* END_CASE */

/* BEGIN_CASE depends_on:MBEDTLS_SSL_HANDSHAKE_WITH_CERT_ENABLED:MBEDTLS_PKCS1_V15:MBEDTLS_SSL_PROTO_TLS1_2:MBEDTLS_RSA_C:MBEDTLS_ECP_HAVE_SECP384R1:MBEDTLS_SSL_PROTO_DTLS:MBEDTLS_SSL_RENEGOTIATION:MBEDTLS_SSL_CONTEXT_SERIALIZATION:MBEDTLS_MD_CAN_SHA256:MBEDTLS_CAN_HANDLE_RSA_TEST_KEY */
void handshake_serialization()
{
    mbedtls_test_handshake_test_options options;
    mbedtls_test_init_handshake_options(&options);

    options.serialize = 1;
    options.dtls = 1;
    options.expected_negotiated_version = MBEDTLS_SSL_VERSION_TLS1_2;
    mbedtls_test_ssl_perform_handshake(&options);
    /* The goto below is used to avoid an "unused label" warning.*/
    goto exit;
exit:
    mbedtls_test_free_handshake_options(&options);
}
/* END_CASE */

/* BEGIN_CASE depends_on:MBEDTLS_SSL_HANDSHAKE_WITH_CERT_ENABLED:!MBEDTLS_SSL_PROTO_TLS1_3:MBEDTLS_PKCS1_V15:MBEDTLS_RSA_C:MBEDTLS_SSL_HAVE_AES:MBEDTLS_ECP_HAVE_SECP384R1:MBEDTLS_DEBUG_C:MBEDTLS_SSL_MAX_FRAGMENT_LENGTH:MBEDTLS_SSL_HAVE_CBC:MBEDTLS_MD_CAN_SHA256:MBEDTLS_KEY_EXCHANGE_DHE_RSA_ENABLED */
void handshake_fragmentation(int mfl,
                             int expected_srv_hs_fragmentation,
                             int expected_cli_hs_fragmentation)
{
    mbedtls_test_handshake_test_options options;
    mbedtls_test_ssl_log_pattern srv_pattern, cli_pattern;

    srv_pattern.pattern = cli_pattern.pattern = "found fragmented DTLS handshake";
    srv_pattern.counter = 0;
    cli_pattern.counter = 0;

    mbedtls_test_init_handshake_options(&options);
    options.dtls = 1;
    options.expected_negotiated_version = MBEDTLS_SSL_VERSION_TLS1_2;
    options.mfl = mfl;
    /* Set cipher to one using CBC so that record splitting can be tested */
    options.cipher = "TLS-DHE-RSA-WITH-AES-256-CBC-SHA256";
    options.srv_auth_mode = MBEDTLS_SSL_VERIFY_REQUIRED;
    options.srv_log_obj = &srv_pattern;
    options.cli_log_obj = &cli_pattern;
    options.srv_log_fun = mbedtls_test_ssl_log_analyzer;
    options.cli_log_fun = mbedtls_test_ssl_log_analyzer;

    mbedtls_test_ssl_perform_handshake(&options);

    /* Test if the server received a fragmented handshake */
    if (expected_srv_hs_fragmentation) {
        TEST_ASSERT(srv_pattern.counter >= 1);
    }
    /* Test if the client received a fragmented handshake */
    if (expected_cli_hs_fragmentation) {
        TEST_ASSERT(cli_pattern.counter >= 1);
    }

exit:
    mbedtls_test_free_handshake_options(&options);
}
/* END_CASE */

/* BEGIN_CASE depends_on:MBEDTLS_SSL_HANDSHAKE_WITH_CERT_ENABLED:!MBEDTLS_SSL_PROTO_TLS1_3:MBEDTLS_PKCS1_V15:MBEDTLS_SSL_PROTO_TLS1_2:MBEDTLS_RSA_C:MBEDTLS_ECP_HAVE_SECP384R1:MBEDTLS_SSL_PROTO_DTLS:MBEDTLS_SSL_RENEGOTIATION:MBEDTLS_MD_CAN_SHA256:MBEDTLS_CAN_HANDLE_RSA_TEST_KEY */
void renegotiation(int legacy_renegotiation)
{
    mbedtls_test_handshake_test_options options;
    mbedtls_test_init_handshake_options(&options);

    options.renegotiate = 1;
    options.legacy_renegotiation = legacy_renegotiation;
    options.dtls = 1;
    options.expected_negotiated_version = MBEDTLS_SSL_VERSION_TLS1_2;

    mbedtls_test_ssl_perform_handshake(&options);

    /* The goto below is used to avoid an "unused label" warning.*/
    goto exit;
exit:
    mbedtls_test_free_handshake_options(&options);
}
/* END_CASE */

/* BEGIN_CASE depends_on:MBEDTLS_SSL_HANDSHAKE_WITH_CERT_ENABLED:MBEDTLS_PKCS1_V15:MBEDTLS_SSL_VARIABLE_BUFFER_LENGTH:MBEDTLS_SSL_PROTO_TLS1_2:MBEDTLS_RSA_C:MBEDTLS_ECP_HAVE_SECP384R1:MBEDTLS_MD_CAN_SHA256 */
void resize_buffers(int mfl, int renegotiation, int legacy_renegotiation,
                    int serialize, int dtls, char *cipher)
{
    mbedtls_test_handshake_test_options options;
    mbedtls_test_init_handshake_options(&options);

    options.mfl = mfl;
    options.cipher = cipher;
    options.renegotiate = renegotiation;
    options.legacy_renegotiation = legacy_renegotiation;
    options.serialize = serialize;
    options.dtls = dtls;
    if (dtls) {
        options.expected_negotiated_version = MBEDTLS_SSL_VERSION_TLS1_2;
    }
    options.resize_buffers = 1;

    mbedtls_test_ssl_perform_handshake(&options);

    /* The goto below is used to avoid an "unused label" warning.*/
    goto exit;
exit:
    mbedtls_test_free_handshake_options(&options);
}
/* END_CASE */

/* BEGIN_CASE depends_on:MBEDTLS_SSL_HANDSHAKE_WITH_CERT_ENABLED:!MBEDTLS_SSL_PROTO_TLS1_3:MBEDTLS_PKCS1_V15:MBEDTLS_SSL_VARIABLE_BUFFER_LENGTH:MBEDTLS_SSL_CONTEXT_SERIALIZATION:MBEDTLS_SSL_PROTO_TLS1_2:MBEDTLS_RSA_C:MBEDTLS_ECP_HAVE_SECP384R1:MBEDTLS_SSL_PROTO_DTLS:MBEDTLS_MD_CAN_SHA256:MBEDTLS_CAN_HANDLE_RSA_TEST_KEY */
void resize_buffers_serialize_mfl(int mfl)
{
    test_resize_buffers(mfl, 0, MBEDTLS_SSL_LEGACY_NO_RENEGOTIATION, 1, 1,
                        (char *) "");
    /* The goto below is used to avoid an "unused label" warning.*/
    goto exit;
}
/* END_CASE */

/* BEGIN_CASE depends_on:MBEDTLS_SSL_HANDSHAKE_WITH_CERT_ENABLED:!MBEDTLS_SSL_PROTO_TLS1_3:MBEDTLS_PKCS1_V15:MBEDTLS_SSL_VARIABLE_BUFFER_LENGTH:MBEDTLS_SSL_RENEGOTIATION:MBEDTLS_SSL_PROTO_TLS1_2:MBEDTLS_RSA_C:MBEDTLS_ECP_HAVE_SECP384R1:MBEDTLS_MD_CAN_SHA256:MBEDTLS_CAN_HANDLE_RSA_TEST_KEY */
void resize_buffers_renegotiate_mfl(int mfl, int legacy_renegotiation,
                                    char *cipher)
{
    test_resize_buffers(mfl, 1, legacy_renegotiation, 0, 1, cipher);
    /* The goto below is used to avoid an "unused label" warning.*/
    goto exit;
}
/* END_CASE */

/* BEGIN_CASE depends_on:MBEDTLS_SSL_HANDSHAKE_WITH_PSK_ENABLED */
void test_multiple_psks()
{
    unsigned char psk0[10] = { 0 };
    unsigned char psk0_identity[] = { 'f', 'o', 'o' };

    unsigned char psk1[10] = { 0 };
    unsigned char psk1_identity[] = { 'b', 'a', 'r' };

    mbedtls_ssl_config conf;

    mbedtls_ssl_config_init(&conf);
    MD_OR_USE_PSA_INIT();

    TEST_ASSERT(mbedtls_ssl_conf_psk(&conf,
                                     psk0, sizeof(psk0),
                                     psk0_identity, sizeof(psk0_identity)) == 0);
    TEST_ASSERT(mbedtls_ssl_conf_psk(&conf,
                                     psk1, sizeof(psk1),
                                     psk1_identity, sizeof(psk1_identity)) ==
                MBEDTLS_ERR_SSL_FEATURE_UNAVAILABLE);

exit:
    mbedtls_ssl_config_free(&conf);
    MD_OR_USE_PSA_DONE();
}
/* END_CASE */

/* BEGIN_CASE depends_on:MBEDTLS_SSL_HANDSHAKE_WITH_PSK_ENABLED:MBEDTLS_USE_PSA_CRYPTO */
void test_multiple_psks_opaque(int mode)
{
    /*
     * Mode 0: Raw PSK, then opaque PSK
     * Mode 1: Opaque PSK, then raw PSK
     * Mode 2: 2x opaque PSK
     */

    unsigned char psk0_raw[10] = { 0 };
    unsigned char psk0_raw_identity[] = { 'f', 'o', 'o' };

    mbedtls_svc_key_id_t psk0_opaque = mbedtls_svc_key_id_make(0x1, (psa_key_id_t) 1);

    unsigned char psk0_opaque_identity[] = { 'f', 'o', 'o' };

    unsigned char psk1_raw[10] = { 0 };
    unsigned char psk1_raw_identity[] = { 'b', 'a', 'r' };

    mbedtls_svc_key_id_t psk1_opaque = mbedtls_svc_key_id_make(0x1, (psa_key_id_t) 2);

    unsigned char psk1_opaque_identity[] = { 'b', 'a', 'r' };

    mbedtls_ssl_config conf;

    mbedtls_ssl_config_init(&conf);
    MD_OR_USE_PSA_INIT();

    switch (mode) {
        case 0:

            TEST_ASSERT(mbedtls_ssl_conf_psk(&conf,
                                             psk0_raw, sizeof(psk0_raw),
                                             psk0_raw_identity, sizeof(psk0_raw_identity))
                        == 0);
            TEST_ASSERT(mbedtls_ssl_conf_psk_opaque(&conf,
                                                    psk1_opaque,
                                                    psk1_opaque_identity,
                                                    sizeof(psk1_opaque_identity))
                        == MBEDTLS_ERR_SSL_FEATURE_UNAVAILABLE);
            break;

        case 1:

            TEST_ASSERT(mbedtls_ssl_conf_psk_opaque(&conf,
                                                    psk0_opaque,
                                                    psk0_opaque_identity,
                                                    sizeof(psk0_opaque_identity))
                        == 0);
            TEST_ASSERT(mbedtls_ssl_conf_psk(&conf,
                                             psk1_raw, sizeof(psk1_raw),
                                             psk1_raw_identity, sizeof(psk1_raw_identity))
                        == MBEDTLS_ERR_SSL_FEATURE_UNAVAILABLE);

            break;

        case 2:

            TEST_ASSERT(mbedtls_ssl_conf_psk_opaque(&conf,
                                                    psk0_opaque,
                                                    psk0_opaque_identity,
                                                    sizeof(psk0_opaque_identity))
                        == 0);
            TEST_ASSERT(mbedtls_ssl_conf_psk_opaque(&conf,
                                                    psk1_opaque,
                                                    psk1_opaque_identity,
                                                    sizeof(psk1_opaque_identity))
                        == MBEDTLS_ERR_SSL_FEATURE_UNAVAILABLE);

            break;

        default:
            TEST_ASSERT(0);
            break;
    }

exit:
    mbedtls_ssl_config_free(&conf);
    MD_OR_USE_PSA_DONE();

}
/* END_CASE */

/* BEGIN_CASE */
void conf_version(int endpoint, int transport,
                  int min_tls_version, int max_tls_version,
                  int expected_ssl_setup_result)
{
    mbedtls_ssl_config conf;
    mbedtls_ssl_context ssl;

    mbedtls_ssl_config_init(&conf);
    mbedtls_ssl_init(&ssl);
    MD_OR_USE_PSA_INIT();

    mbedtls_ssl_conf_endpoint(&conf, endpoint);
    mbedtls_ssl_conf_transport(&conf, transport);
    mbedtls_ssl_conf_min_tls_version(&conf, min_tls_version);
    mbedtls_ssl_conf_max_tls_version(&conf, max_tls_version);
    mbedtls_ssl_conf_rng(&conf, mbedtls_test_random, NULL);

    TEST_ASSERT(mbedtls_ssl_setup(&ssl, &conf) == expected_ssl_setup_result);
    TEST_EQUAL(mbedtls_ssl_conf_get_endpoint(
                   mbedtls_ssl_context_get_config(&ssl)), endpoint);

    mbedtls_ssl_free(&ssl);
    mbedtls_ssl_config_free(&conf);

exit:
    MD_OR_USE_PSA_DONE();
}
/* END_CASE */

/* BEGIN_CASE depends_on:MBEDTLS_ECP_C:!MBEDTLS_DEPRECATED_REMOVED:!MBEDTLS_DEPRECATED_WARNING:MBEDTLS_ECP_HAVE_SECP192R1:MBEDTLS_ECP_HAVE_SECP224R1:MBEDTLS_ECP_HAVE_SECP256R1 */
void conf_curve()
{

    mbedtls_ecp_group_id curve_list[] = { MBEDTLS_ECP_DP_SECP192R1,
                                          MBEDTLS_ECP_DP_SECP224R1,
                                          MBEDTLS_ECP_DP_SECP256R1,
                                          MBEDTLS_ECP_DP_NONE };
    uint16_t iana_tls_group_list[] = { MBEDTLS_SSL_IANA_TLS_GROUP_SECP192R1,
                                       MBEDTLS_SSL_IANA_TLS_GROUP_SECP224R1,
                                       MBEDTLS_SSL_IANA_TLS_GROUP_SECP256R1,
                                       MBEDTLS_SSL_IANA_TLS_GROUP_NONE };

    mbedtls_ssl_config conf;
    mbedtls_ssl_config_init(&conf);
#if defined(MBEDTLS_SSL_PROTO_TLS1_2)
    mbedtls_ssl_conf_max_tls_version(&conf, MBEDTLS_SSL_VERSION_TLS1_2);
    mbedtls_ssl_conf_min_tls_version(&conf, MBEDTLS_SSL_VERSION_TLS1_2);
#else
    mbedtls_ssl_conf_max_tls_version(&conf, MBEDTLS_SSL_VERSION_TLS1_3);
    mbedtls_ssl_conf_min_tls_version(&conf, MBEDTLS_SSL_VERSION_TLS1_3);
#endif
    mbedtls_ssl_conf_curves(&conf, curve_list);

    mbedtls_ssl_context ssl;
    mbedtls_ssl_init(&ssl);
    MD_OR_USE_PSA_INIT();

    mbedtls_ssl_conf_rng(&conf, mbedtls_test_random, NULL);

    TEST_ASSERT(mbedtls_ssl_setup(&ssl, &conf) == 0);

    TEST_ASSERT(ssl.handshake != NULL && ssl.handshake->group_list != NULL);
    TEST_ASSERT(ssl.conf != NULL && ssl.conf->group_list == NULL);

    TEST_EQUAL(ssl.handshake->
               group_list[ARRAY_LENGTH(iana_tls_group_list) - 1],
               MBEDTLS_SSL_IANA_TLS_GROUP_NONE);

    for (size_t i = 0; i < ARRAY_LENGTH(iana_tls_group_list); i++) {
        TEST_EQUAL(iana_tls_group_list[i], ssl.handshake->group_list[i]);
    }

exit:
    mbedtls_ssl_free(&ssl);
    mbedtls_ssl_config_free(&conf);
    MD_OR_USE_PSA_DONE();
}
/* END_CASE */

/* BEGIN_CASE depends_on:MBEDTLS_DEPRECATED_REMOVED */
void conf_group()
{
    uint16_t iana_tls_group_list[] = { MBEDTLS_SSL_IANA_TLS_GROUP_SECP192R1,
                                       MBEDTLS_SSL_IANA_TLS_GROUP_SECP224R1,
                                       MBEDTLS_SSL_IANA_TLS_GROUP_SECP256R1,
                                       MBEDTLS_SSL_IANA_TLS_GROUP_NONE };

    mbedtls_ssl_config conf;
    mbedtls_ssl_config_init(&conf);

    mbedtls_ssl_conf_rng(&conf, mbedtls_test_random, NULL);
    mbedtls_ssl_conf_max_tls_version(&conf, MBEDTLS_SSL_VERSION_TLS1_2);
    mbedtls_ssl_conf_min_tls_version(&conf, MBEDTLS_SSL_VERSION_TLS1_2);

    mbedtls_ssl_conf_groups(&conf, iana_tls_group_list);

    mbedtls_ssl_context ssl;
    mbedtls_ssl_init(&ssl);
    MD_OR_USE_PSA_INIT();

    TEST_ASSERT(mbedtls_ssl_setup(&ssl, &conf) == 0);

    TEST_ASSERT(ssl.conf != NULL && ssl.conf->group_list != NULL);

    TEST_EQUAL(ssl.conf->
               group_list[ARRAY_LENGTH(iana_tls_group_list) - 1],
               MBEDTLS_SSL_IANA_TLS_GROUP_NONE);

    for (size_t i = 0; i < ARRAY_LENGTH(iana_tls_group_list); i++) {
        TEST_EQUAL(iana_tls_group_list[i], ssl.conf->group_list[i]);
    }

exit:
    mbedtls_ssl_free(&ssl);
    mbedtls_ssl_config_free(&conf);
    MD_OR_USE_PSA_DONE();
}
/* END_CASE */

/* BEGIN_CASE depends_on:MBEDTLS_SSL_SRV_C:MBEDTLS_SSL_CACHE_C:!MBEDTLS_SSL_PROTO_TLS1_3:MBEDTLS_DEBUG_C:MBEDTLS_SSL_HANDSHAKE_WITH_CERT_ENABLED:MBEDTLS_RSA_C:MBEDTLS_ECP_HAVE_SECP384R1:MBEDTLS_PKCS1_V15:MBEDTLS_MD_CAN_SHA256 */
void force_bad_session_id_len()
{
    enum { BUFFSIZE = 1024 };
    mbedtls_test_handshake_test_options options;
    mbedtls_test_ssl_endpoint client, server;
    mbedtls_test_ssl_log_pattern srv_pattern, cli_pattern;
    mbedtls_test_message_socket_context server_context, client_context;

    srv_pattern.pattern = cli_pattern.pattern = "cache did not store session";
    srv_pattern.counter = 0;
    mbedtls_test_init_handshake_options(&options);

    options.srv_log_obj = &srv_pattern;
    options.srv_log_fun = mbedtls_test_ssl_log_analyzer;

    mbedtls_platform_zeroize(&client, sizeof(client));
    mbedtls_platform_zeroize(&server, sizeof(server));

    mbedtls_test_message_socket_init(&server_context);
    mbedtls_test_message_socket_init(&client_context);
    MD_OR_USE_PSA_INIT();

    TEST_ASSERT(mbedtls_test_ssl_endpoint_init(&client, MBEDTLS_SSL_IS_CLIENT,
                                               &options, NULL, NULL,
                                               NULL) == 0);

    TEST_ASSERT(mbedtls_test_ssl_endpoint_init(&server, MBEDTLS_SSL_IS_SERVER,
                                               &options, NULL, NULL, NULL) == 0);

    mbedtls_debug_set_threshold(1);
    mbedtls_ssl_conf_dbg(&server.conf, options.srv_log_fun,
                         options.srv_log_obj);

    TEST_ASSERT(mbedtls_test_mock_socket_connect(&(client.socket),
                                                 &(server.socket),
                                                 BUFFSIZE) == 0);

    TEST_ASSERT(mbedtls_test_move_handshake_to_state(
                    &(client.ssl), &(server.ssl), MBEDTLS_SSL_HANDSHAKE_WRAPUP)
                ==  0);
    /* Force a bad session_id_len that will be read by the server in
     * mbedtls_ssl_cache_set. */
    server.ssl.session_negotiate->id_len = 33;
    if (options.cli_msg_len != 0 || options.srv_msg_len != 0) {
        /* Start data exchanging test */
        TEST_ASSERT(mbedtls_test_ssl_exchange_data(
                        &(client.ssl), options.cli_msg_len,
                        options.expected_cli_fragments,
                        &(server.ssl), options.srv_msg_len,
                        options.expected_srv_fragments)
                    == 0);
    }

    /* Make sure that the cache did not store the session */
    TEST_EQUAL(srv_pattern.counter, 1);
exit:
    mbedtls_test_ssl_endpoint_free(&client, NULL);
    mbedtls_test_ssl_endpoint_free(&server, NULL);
    mbedtls_test_free_handshake_options(&options);
    mbedtls_debug_set_threshold(0);
    MD_OR_USE_PSA_DONE();
}
/* END_CASE */

/* BEGIN_CASE depends_on:MBEDTLS_SSL_SRV_C:MBEDTLS_SSL_DTLS_CLIENT_PORT_REUSE:MBEDTLS_TEST_HOOKS */
void cookie_parsing(data_t *cookie, int exp_ret)
{
    mbedtls_ssl_context ssl;
    mbedtls_ssl_config conf;
    size_t len;

    mbedtls_ssl_init(&ssl);
    mbedtls_ssl_config_init(&conf);
    USE_PSA_INIT();

    TEST_EQUAL(mbedtls_ssl_config_defaults(&conf, MBEDTLS_SSL_IS_SERVER,
                                           MBEDTLS_SSL_TRANSPORT_DATAGRAM,
                                           MBEDTLS_SSL_PRESET_DEFAULT),
               0);
    mbedtls_ssl_conf_rng(&conf, mbedtls_test_random, NULL);

    TEST_EQUAL(mbedtls_ssl_setup(&ssl, &conf), 0);
    TEST_EQUAL(mbedtls_ssl_check_dtls_clihlo_cookie(&ssl, ssl.cli_id,
                                                    ssl.cli_id_len,
                                                    cookie->x, cookie->len,
                                                    ssl.out_buf,
                                                    MBEDTLS_SSL_OUT_CONTENT_LEN,
                                                    &len),
               exp_ret);

exit:
    mbedtls_ssl_free(&ssl);
    mbedtls_ssl_config_free(&conf);
    USE_PSA_DONE();
}
/* END_CASE */

/* BEGIN_CASE depends_on:MBEDTLS_TIMING_C:MBEDTLS_HAVE_TIME */
void timing_final_delay_accessor()
{
    mbedtls_timing_delay_context    delay_context;

    USE_PSA_INIT();
    mbedtls_timing_set_delay(&delay_context, 50, 100);

    TEST_ASSERT(mbedtls_timing_get_final_delay(&delay_context) == 100);

exit:
    USE_PSA_DONE();
}
/* END_CASE */

/* BEGIN_CASE depends_on:MBEDTLS_SSL_DTLS_CONNECTION_ID */
void cid_sanity()
{
    mbedtls_ssl_context ssl;
    mbedtls_ssl_config conf;

    unsigned char own_cid[MBEDTLS_SSL_CID_IN_LEN_MAX];
    unsigned char test_cid[MBEDTLS_SSL_CID_IN_LEN_MAX];
    int cid_enabled;
    size_t own_cid_len;

    mbedtls_test_rnd_std_rand(NULL, own_cid, sizeof(own_cid));

    mbedtls_ssl_init(&ssl);
    mbedtls_ssl_config_init(&conf);
    MD_OR_USE_PSA_INIT();

    TEST_ASSERT(mbedtls_ssl_config_defaults(&conf,
                                            MBEDTLS_SSL_IS_CLIENT,
                                            MBEDTLS_SSL_TRANSPORT_STREAM,
                                            MBEDTLS_SSL_PRESET_DEFAULT)
                == 0);
    mbedtls_ssl_conf_rng(&conf, mbedtls_test_random, NULL);

    TEST_ASSERT(mbedtls_ssl_setup(&ssl, &conf) == 0);

    /* Can't use CID functions with stream transport. */
    TEST_ASSERT(mbedtls_ssl_set_cid(&ssl, MBEDTLS_SSL_CID_ENABLED, own_cid,
                                    sizeof(own_cid))
                == MBEDTLS_ERR_SSL_BAD_INPUT_DATA);

    TEST_ASSERT(mbedtls_ssl_get_own_cid(&ssl, &cid_enabled, test_cid,
                                        &own_cid_len)
                == MBEDTLS_ERR_SSL_BAD_INPUT_DATA);

    TEST_ASSERT(mbedtls_ssl_config_defaults(&conf,
                                            MBEDTLS_SSL_IS_CLIENT,
                                            MBEDTLS_SSL_TRANSPORT_DATAGRAM,
                                            MBEDTLS_SSL_PRESET_DEFAULT)
                == 0);

    /* Attempt to set config cid size too big. */
    TEST_ASSERT(mbedtls_ssl_conf_cid(&conf, MBEDTLS_SSL_CID_IN_LEN_MAX + 1,
                                     MBEDTLS_SSL_UNEXPECTED_CID_IGNORE)
                == MBEDTLS_ERR_SSL_BAD_INPUT_DATA);

    TEST_ASSERT(mbedtls_ssl_conf_cid(&conf, sizeof(own_cid),
                                     MBEDTLS_SSL_UNEXPECTED_CID_IGNORE)
                == 0);

    /* Attempt to set CID length not matching config. */
    TEST_ASSERT(mbedtls_ssl_set_cid(&ssl, MBEDTLS_SSL_CID_ENABLED, own_cid,
                                    MBEDTLS_SSL_CID_IN_LEN_MAX - 1)
                == MBEDTLS_ERR_SSL_BAD_INPUT_DATA);

    TEST_ASSERT(mbedtls_ssl_set_cid(&ssl, MBEDTLS_SSL_CID_ENABLED, own_cid,
                                    sizeof(own_cid))
                == 0);

    /* Test we get back what we put in. */
    TEST_ASSERT(mbedtls_ssl_get_own_cid(&ssl, &cid_enabled, test_cid,
                                        &own_cid_len)
                == 0);

    TEST_EQUAL(cid_enabled, MBEDTLS_SSL_CID_ENABLED);
    TEST_MEMORY_COMPARE(own_cid, own_cid_len, test_cid, own_cid_len);

    /* Test disabling works. */
    TEST_ASSERT(mbedtls_ssl_set_cid(&ssl, MBEDTLS_SSL_CID_DISABLED, NULL,
                                    0)
                == 0);

    TEST_ASSERT(mbedtls_ssl_get_own_cid(&ssl, &cid_enabled, test_cid,
                                        &own_cid_len)
                == 0);

    TEST_EQUAL(cid_enabled, MBEDTLS_SSL_CID_DISABLED);

exit:
    mbedtls_ssl_free(&ssl);
    mbedtls_ssl_config_free(&conf);
    MD_OR_USE_PSA_DONE();
}
/* END_CASE */

/* BEGIN_CASE depends_on:MBEDTLS_SSL_HANDSHAKE_WITH_CERT_ENABLED:MBEDTLS_USE_PSA_CRYPTO:MBEDTLS_PKCS1_V15:MBEDTLS_SSL_PROTO_TLS1_2:MBEDTLS_ECP_HAVE_SECP256R1:MBEDTLS_RSA_C:MBEDTLS_ECP_HAVE_SECP384R1:MBEDTLS_PK_CAN_ECDSA_SOME */
void raw_key_agreement_fail(int bad_server_ecdhe_key)
{
    enum { BUFFSIZE = 17000 };
    mbedtls_test_ssl_endpoint client, server;
    mbedtls_psa_stats_t stats;
    size_t free_slots_before = -1;
    mbedtls_test_handshake_test_options client_options, server_options;
    mbedtls_test_init_handshake_options(&client_options);
    mbedtls_test_init_handshake_options(&server_options);

    uint16_t iana_tls_group_list[] = { MBEDTLS_SSL_IANA_TLS_GROUP_SECP256R1,
                                       MBEDTLS_SSL_IANA_TLS_GROUP_NONE };
    MD_OR_USE_PSA_INIT();
    mbedtls_platform_zeroize(&client, sizeof(client));
    mbedtls_platform_zeroize(&server, sizeof(server));

    /* Client side, force SECP256R1 to make one key bitflip fail
     * the raw key agreement. Flipping the first byte makes the
     * required 0x04 identifier invalid. */
    client_options.pk_alg = MBEDTLS_PK_ECDSA;
    client_options.group_list = iana_tls_group_list;
    TEST_EQUAL(mbedtls_test_ssl_endpoint_init(&client, MBEDTLS_SSL_IS_CLIENT,
                                              &client_options, NULL, NULL,
                                              NULL), 0);

    /* Server side */
    server_options.pk_alg = MBEDTLS_PK_ECDSA;
    server_options.server_min_version = MBEDTLS_SSL_VERSION_TLS1_2;
    server_options.server_max_version = MBEDTLS_SSL_VERSION_TLS1_2;
    TEST_EQUAL(mbedtls_test_ssl_endpoint_init(&server, MBEDTLS_SSL_IS_SERVER,
                                              &server_options, NULL, NULL,
                                              NULL), 0);

    TEST_EQUAL(mbedtls_test_mock_socket_connect(&(client.socket),
                                                &(server.socket),
                                                BUFFSIZE), 0);

    TEST_EQUAL(mbedtls_test_move_handshake_to_state(
                   &(client.ssl), &(server.ssl),
                   MBEDTLS_SSL_CLIENT_KEY_EXCHANGE), 0);

    mbedtls_psa_get_stats(&stats);
    /* Save the number of slots in use up to this point.
     * With PSA, one can be used for the ECDH private key. */
    free_slots_before = stats.empty_slots;

    if (bad_server_ecdhe_key) {
        /* Force a simulated bitflip in the server key. to make the
         * raw key agreement in ssl_write_client_key_exchange fail. */
        (client.ssl).handshake->xxdh_psa_peerkey[0] ^= 0x02;
    }

    TEST_EQUAL(mbedtls_test_move_handshake_to_state(
                   &(client.ssl), &(server.ssl), MBEDTLS_SSL_HANDSHAKE_OVER),
               bad_server_ecdhe_key ? MBEDTLS_ERR_SSL_HW_ACCEL_FAILED : 0);

    mbedtls_psa_get_stats(&stats);

    /* Make sure that the key slot is already destroyed in case of failure,
     * without waiting to close the connection. */
    if (bad_server_ecdhe_key) {
        TEST_EQUAL(free_slots_before, stats.empty_slots);
    }

exit:
    mbedtls_test_ssl_endpoint_free(&client, NULL);
    mbedtls_test_ssl_endpoint_free(&server, NULL);
    mbedtls_test_free_handshake_options(&client_options);
    mbedtls_test_free_handshake_options(&server_options);

    MD_OR_USE_PSA_DONE();
}
/* END_CASE */
/* BEGIN_CASE depends_on:MBEDTLS_TEST_HOOKS:MBEDTLS_SSL_PROTO_TLS1_3:!MBEDTLS_SSL_PROTO_TLS1_2:MBEDTLS_SSL_CLI_C:MBEDTLS_SSL_SRV_C:MBEDTLS_SSL_HANDSHAKE_WITH_CERT_ENABLED:MBEDTLS_ECP_HAVE_SECP384R1 */
void tls13_server_certificate_msg_invalid_vector_len()
{
    int ret = -1;
    mbedtls_test_ssl_endpoint client_ep, server_ep;
    unsigned char *buf, *end;
    size_t buf_len;
    int step = 0;
    int expected_result;
    mbedtls_ssl_chk_buf_ptr_args expected_chk_buf_ptr_args;
    mbedtls_test_handshake_test_options client_options;
    mbedtls_test_handshake_test_options server_options;

    /*
     * Test set-up
     */
    mbedtls_platform_zeroize(&client_ep, sizeof(client_ep));
    mbedtls_platform_zeroize(&server_ep, sizeof(server_ep));

    mbedtls_test_init_handshake_options(&client_options);
    MD_OR_USE_PSA_INIT();

    client_options.pk_alg = MBEDTLS_PK_ECDSA;
    ret = mbedtls_test_ssl_endpoint_init(&client_ep, MBEDTLS_SSL_IS_CLIENT,
                                         &client_options, NULL, NULL, NULL);
    TEST_EQUAL(ret, 0);

    mbedtls_test_init_handshake_options(&server_options);
    server_options.pk_alg = MBEDTLS_PK_ECDSA;
    ret = mbedtls_test_ssl_endpoint_init(&server_ep, MBEDTLS_SSL_IS_SERVER,
                                         &server_options, NULL, NULL, NULL);
    TEST_EQUAL(ret, 0);

    ret = mbedtls_test_mock_socket_connect(&(client_ep.socket),
                                           &(server_ep.socket), 1024);
    TEST_EQUAL(ret, 0);

    while (1) {
        mbedtls_test_set_step(++step);

        ret = mbedtls_test_move_handshake_to_state(
            &(server_ep.ssl), &(client_ep.ssl),
            MBEDTLS_SSL_CERTIFICATE_VERIFY);
        TEST_EQUAL(ret, 0);

        ret = mbedtls_ssl_flush_output(&(server_ep.ssl));
        TEST_EQUAL(ret, 0);

        ret = mbedtls_test_move_handshake_to_state(
            &(client_ep.ssl), &(server_ep.ssl),
            MBEDTLS_SSL_SERVER_CERTIFICATE);
        TEST_EQUAL(ret, 0);

        ret = mbedtls_ssl_tls13_fetch_handshake_msg(&(client_ep.ssl),
                                                    MBEDTLS_SSL_HS_CERTIFICATE,
                                                    &buf, &buf_len);
        TEST_EQUAL(ret, 0);

        end = buf + buf_len;

        /*
         * Tweak server Certificate message and parse it.
         */

        ret = mbedtls_test_tweak_tls13_certificate_msg_vector_len(
            buf, &end, step, &expected_result, &expected_chk_buf_ptr_args);

        if (ret != 0) {
            break;
        }

        ret = mbedtls_ssl_tls13_parse_certificate(&(client_ep.ssl), buf, end);
        TEST_EQUAL(ret, expected_result);

        TEST_ASSERT(mbedtls_ssl_cmp_chk_buf_ptr_fail_args(
                        &expected_chk_buf_ptr_args) == 0);

        mbedtls_ssl_reset_chk_buf_ptr_fail_args();

        ret = mbedtls_ssl_session_reset(&(client_ep.ssl));
        TEST_EQUAL(ret, 0);

        ret = mbedtls_ssl_session_reset(&(server_ep.ssl));
        TEST_EQUAL(ret, 0);
    }

exit:
    mbedtls_ssl_reset_chk_buf_ptr_fail_args();
    mbedtls_test_ssl_endpoint_free(&client_ep, NULL);
    mbedtls_test_ssl_endpoint_free(&server_ep, NULL);
    mbedtls_test_free_handshake_options(&client_options);
    mbedtls_test_free_handshake_options(&server_options);
    MD_OR_USE_PSA_DONE();
}
/* END_CASE */

/* BEGIN_CASE depends_on:MBEDTLS_KEY_EXCHANGE_ECJPAKE_ENABLED */
void ssl_ecjpake_set_password(int use_opaque_arg)
{
    mbedtls_ssl_context ssl;
    mbedtls_ssl_config conf;
#if defined(MBEDTLS_USE_PSA_CRYPTO)
    mbedtls_svc_key_id_t pwd_slot = MBEDTLS_SVC_KEY_ID_INIT;
#else   /* MBEDTLS_USE_PSA_CRYPTO */
    (void) use_opaque_arg;
#endif  /* MBEDTLS_USE_PSA_CRYPTO */
    unsigned char pwd_string[sizeof(ECJPAKE_TEST_PWD)] = "";
    size_t pwd_len = 0;
    int ret;

    mbedtls_ssl_init(&ssl);
    MD_OR_USE_PSA_INIT();

    /* test with uninitalized SSL context */
    ECJPAKE_TEST_SET_PASSWORD(MBEDTLS_ERR_SSL_BAD_INPUT_DATA);

    mbedtls_ssl_config_init(&conf);

    TEST_EQUAL(mbedtls_ssl_config_defaults(&conf,
                                           MBEDTLS_SSL_IS_CLIENT,
                                           MBEDTLS_SSL_TRANSPORT_STREAM,
                                           MBEDTLS_SSL_PRESET_DEFAULT), 0);
    mbedtls_ssl_conf_rng(&conf, mbedtls_test_random, NULL);

    TEST_EQUAL(mbedtls_ssl_setup(&ssl, &conf), 0);

    /* test with empty password or unitialized password key (depending on use_opaque_arg) */
    ECJPAKE_TEST_SET_PASSWORD(MBEDTLS_ERR_SSL_BAD_INPUT_DATA);

    pwd_len = strlen(ECJPAKE_TEST_PWD);
    memcpy(pwd_string, ECJPAKE_TEST_PWD, pwd_len);

#if defined(MBEDTLS_USE_PSA_CRYPTO)
    if (use_opaque_arg) {
        psa_key_attributes_t attributes = PSA_KEY_ATTRIBUTES_INIT;
        psa_key_attributes_t check_attributes = PSA_KEY_ATTRIBUTES_INIT;

        /* First try with an invalid usage */
        psa_set_key_usage_flags(&attributes, PSA_KEY_USAGE_SIGN_HASH);
        psa_set_key_algorithm(&attributes, PSA_ALG_JPAKE);
        psa_set_key_type(&attributes, PSA_KEY_TYPE_PASSWORD);

        PSA_ASSERT(psa_import_key(&attributes, pwd_string,
                                  pwd_len, &pwd_slot));

        ECJPAKE_TEST_SET_PASSWORD(MBEDTLS_ERR_SSL_HW_ACCEL_FAILED);

        /* check that the opaque key is still valid after failure */
        TEST_EQUAL(psa_get_key_attributes(pwd_slot, &check_attributes),
                   PSA_SUCCESS);

        psa_destroy_key(pwd_slot);

        /* Then set the correct usage */
        psa_set_key_usage_flags(&attributes, PSA_KEY_USAGE_DERIVE);

        PSA_ASSERT(psa_import_key(&attributes, pwd_string,
                                  pwd_len, &pwd_slot));
    }
#endif  /* MBEDTLS_USE_PSA_CRYPTO */

    /* final check which should work without errors */
    ECJPAKE_TEST_SET_PASSWORD(0);

#if defined(MBEDTLS_USE_PSA_CRYPTO)
    if (use_opaque_arg) {
        psa_destroy_key(pwd_slot);
    }
#endif  /* MBEDTLS_USE_PSA_CRYPTO */
    mbedtls_ssl_free(&ssl);
    mbedtls_ssl_config_free(&conf);

    MD_OR_USE_PSA_DONE();
}
/* END_CASE */

/* BEGIN_CASE */
void elliptic_curve_get_properties()
{
    psa_key_type_t psa_type = PSA_KEY_TYPE_NONE;
    size_t psa_bits;

    MD_OR_USE_PSA_INIT();

#if defined(MBEDTLS_ECP_HAVE_SECP521R1) || defined(PSA_WANT_ECC_SECP_R1_521)
    TEST_AVAILABLE_ECC(25, MBEDTLS_ECP_DP_SECP521R1, PSA_ECC_FAMILY_SECP_R1, 521);
#else
    TEST_UNAVAILABLE_ECC(25, MBEDTLS_ECP_DP_SECP521R1, PSA_ECC_FAMILY_SECP_R1, 521);
#endif
#if defined(MBEDTLS_ECP_HAVE_BP512R1) || defined(PSA_WANT_ECC_BRAINPOOL_P_R1_512)
    TEST_AVAILABLE_ECC(28, MBEDTLS_ECP_DP_BP512R1, PSA_ECC_FAMILY_BRAINPOOL_P_R1, 512);
#else
    TEST_UNAVAILABLE_ECC(28, MBEDTLS_ECP_DP_BP512R1, PSA_ECC_FAMILY_BRAINPOOL_P_R1, 512);
#endif
#if defined(MBEDTLS_ECP_HAVE_SECP384R1) || defined(PSA_WANT_ECC_SECP_R1_384)
    TEST_AVAILABLE_ECC(24, MBEDTLS_ECP_DP_SECP384R1, PSA_ECC_FAMILY_SECP_R1, 384);
#else
    TEST_UNAVAILABLE_ECC(24, MBEDTLS_ECP_DP_SECP384R1, PSA_ECC_FAMILY_SECP_R1, 384);
#endif
#if defined(MBEDTLS_ECP_HAVE_BP384R1) || defined(PSA_WANT_ECC_BRAINPOOL_P_R1_384)
    TEST_AVAILABLE_ECC(27, MBEDTLS_ECP_DP_BP384R1, PSA_ECC_FAMILY_BRAINPOOL_P_R1, 384);
#else
    TEST_UNAVAILABLE_ECC(27, MBEDTLS_ECP_DP_BP384R1, PSA_ECC_FAMILY_BRAINPOOL_P_R1, 384);
#endif
#if defined(MBEDTLS_ECP_HAVE_SECP256R1) || defined(PSA_WANT_ECC_SECP_R1_256)
    TEST_AVAILABLE_ECC(23, MBEDTLS_ECP_DP_SECP256R1, PSA_ECC_FAMILY_SECP_R1, 256);
#else
    TEST_UNAVAILABLE_ECC(23, MBEDTLS_ECP_DP_SECP256R1, PSA_ECC_FAMILY_SECP_R1, 256);
#endif
#if defined(MBEDTLS_ECP_HAVE_SECP256K1) || defined(PSA_WANT_ECC_SECP_K1_256)
    TEST_AVAILABLE_ECC(22, MBEDTLS_ECP_DP_SECP256K1, PSA_ECC_FAMILY_SECP_K1, 256);
#else
    TEST_UNAVAILABLE_ECC(22, MBEDTLS_ECP_DP_SECP256K1, PSA_ECC_FAMILY_SECP_K1, 256);
#endif
#if defined(MBEDTLS_ECP_HAVE_BP256R1) || defined(PSA_WANT_ECC_BRAINPOOL_P_R1_256)
    TEST_AVAILABLE_ECC(26, MBEDTLS_ECP_DP_BP256R1, PSA_ECC_FAMILY_BRAINPOOL_P_R1, 256);
#else
    TEST_UNAVAILABLE_ECC(26, MBEDTLS_ECP_DP_BP256R1, PSA_ECC_FAMILY_BRAINPOOL_P_R1, 256);
#endif
#if defined(MBEDTLS_ECP_HAVE_SECP224R1) || defined(PSA_WANT_ECC_SECP_R1_224)
    TEST_AVAILABLE_ECC(21, MBEDTLS_ECP_DP_SECP224R1, PSA_ECC_FAMILY_SECP_R1, 224);
#else
    TEST_UNAVAILABLE_ECC(21, MBEDTLS_ECP_DP_SECP224R1, PSA_ECC_FAMILY_SECP_R1, 224);
#endif
#if defined(MBEDTLS_ECP_HAVE_SECP224K1) || defined(PSA_WANT_ECC_SECP_K1_224)
    TEST_AVAILABLE_ECC(20, MBEDTLS_ECP_DP_SECP224K1, PSA_ECC_FAMILY_SECP_K1, 224);
#else
    TEST_UNAVAILABLE_ECC(20, MBEDTLS_ECP_DP_SECP224K1, PSA_ECC_FAMILY_SECP_K1, 224);
#endif
#if defined(MBEDTLS_ECP_HAVE_SECP192R1) || defined(PSA_WANT_ECC_SECP_R1_192)
    TEST_AVAILABLE_ECC(19, MBEDTLS_ECP_DP_SECP192R1, PSA_ECC_FAMILY_SECP_R1, 192);
#else
    TEST_UNAVAILABLE_ECC(19, MBEDTLS_ECP_DP_SECP192R1, PSA_ECC_FAMILY_SECP_R1, 192);
#endif
#if defined(MBEDTLS_ECP_HAVE_SECP192K1) || defined(PSA_WANT_ECC_SECP_K1_192)
    TEST_AVAILABLE_ECC(18, MBEDTLS_ECP_DP_SECP192K1, PSA_ECC_FAMILY_SECP_K1, 192);
#else
    TEST_UNAVAILABLE_ECC(18, MBEDTLS_ECP_DP_SECP192K1, PSA_ECC_FAMILY_SECP_K1, 192);
#endif
#if defined(MBEDTLS_ECP_HAVE_CURVE25519) || defined(PSA_WANT_ECC_MONTGOMERY_255)
    TEST_AVAILABLE_ECC(29, MBEDTLS_ECP_DP_CURVE25519, PSA_ECC_FAMILY_MONTGOMERY, 255);
#else
    TEST_UNAVAILABLE_ECC(29, MBEDTLS_ECP_DP_CURVE25519, PSA_ECC_FAMILY_MONTGOMERY, 255);
#endif
#if defined(MBEDTLS_ECP_HAVE_CURVE448) || defined(PSA_WANT_ECC_MONTGOMERY_448)
    TEST_AVAILABLE_ECC(30, MBEDTLS_ECP_DP_CURVE448, PSA_ECC_FAMILY_MONTGOMERY, 448);
#else
    TEST_UNAVAILABLE_ECC(30, MBEDTLS_ECP_DP_CURVE448, PSA_ECC_FAMILY_MONTGOMERY, 448);
#endif
    goto exit;
exit:
    MD_OR_USE_PSA_DONE();
}
/* END_CASE */

/* BEGIN_CASE depends_on:MBEDTLS_SSL_PROTO_TLS1_3:MBEDTLS_SSL_CLI_C:MBEDTLS_SSL_SRV_C:MBEDTLS_TEST_AT_LEAST_ONE_TLS1_3_CIPHERSUITE:MBEDTLS_SSL_TLS1_3_KEY_EXCHANGE_MODE_EPHEMERAL_ENABLED:MBEDTLS_SSL_TLS1_3_KEY_EXCHANGE_MODE_PSK_EPHEMERAL_ENABLED:MBEDTLS_MD_CAN_SHA256:MBEDTLS_ECP_HAVE_SECP256R1:MBEDTLS_ECP_HAVE_SECP384R1:MBEDTLS_PK_CAN_ECDSA_VERIFY:MBEDTLS_SSL_SESSION_TICKETS */
void tls13_resume_session_with_ticket()
{
    int ret = -1;
    mbedtls_test_ssl_endpoint client_ep, server_ep;
    mbedtls_test_handshake_test_options client_options;
    mbedtls_test_handshake_test_options server_options;
    mbedtls_ssl_session saved_session;

    mbedtls_platform_zeroize(&client_ep, sizeof(client_ep));
    mbedtls_platform_zeroize(&server_ep, sizeof(server_ep));
    mbedtls_test_init_handshake_options(&client_options);
    mbedtls_test_init_handshake_options(&server_options);
    mbedtls_ssl_session_init(&saved_session);

    PSA_INIT();

    /*
     * Run first handshake to get a ticket from the server.
     */
    client_options.pk_alg = MBEDTLS_PK_ECDSA;
    server_options.pk_alg = MBEDTLS_PK_ECDSA;

    ret = mbedtls_test_get_tls13_ticket(&client_options, &server_options,
                                        &saved_session);
    TEST_EQUAL(ret, 0);

    /*
     * Prepare for handshake with the ticket.
     */
    ret = mbedtls_test_ssl_endpoint_init(&client_ep, MBEDTLS_SSL_IS_CLIENT,
                                         &client_options, NULL, NULL, NULL);
    TEST_EQUAL(ret, 0);

    ret = mbedtls_test_ssl_endpoint_init(&server_ep, MBEDTLS_SSL_IS_SERVER,
                                         &server_options, NULL, NULL, NULL);
    TEST_EQUAL(ret, 0);

    mbedtls_ssl_conf_session_tickets_cb(&server_ep.conf,
                                        mbedtls_test_ticket_write,
                                        mbedtls_test_ticket_parse,
                                        NULL);
    TEST_EQUAL(ret, 0);

    ret = mbedtls_test_mock_socket_connect(&(client_ep.socket),
                                           &(server_ep.socket), 1024);
    TEST_EQUAL(ret, 0);

    ret = mbedtls_ssl_set_session(&(client_ep.ssl), &saved_session);
    TEST_EQUAL(ret, 0);

    /*
     * Handshake with ticket.
     *
     * Run the handshake up to MBEDTLS_SSL_HANDSHAKE_WRAPUP and not
     * MBEDTLS_SSL_HANDSHAKE_OVER to preserve handshake data for the checks
     * below.
     */
    TEST_EQUAL(mbedtls_test_move_handshake_to_state(
                   &(server_ep.ssl), &(client_ep.ssl),
                   MBEDTLS_SSL_HANDSHAKE_WRAPUP), 0);

    TEST_EQUAL(server_ep.ssl.handshake->resume, 1);
    TEST_EQUAL(server_ep.ssl.handshake->new_session_tickets_count, 1);
    TEST_EQUAL(server_ep.ssl.handshake->key_exchange_mode,
               MBEDTLS_SSL_TLS1_3_KEY_EXCHANGE_MODE_PSK_EPHEMERAL);

exit:
    mbedtls_test_ssl_endpoint_free(&client_ep, NULL);
    mbedtls_test_ssl_endpoint_free(&server_ep, NULL);
    mbedtls_test_free_handshake_options(&client_options);
    mbedtls_test_free_handshake_options(&server_options);
    mbedtls_ssl_session_free(&saved_session);
    PSA_DONE();
}
/* END_CASE */

/*
 * The !MBEDTLS_SSL_PROTO_TLS1_2 dependency of tls13_read_early_data() below is
 * a temporary workaround to not run the test in Windows-2013 where there is
 * an issue with mbedtls_vsnprintf().
 */
/* BEGIN_CASE depends_on:!MBEDTLS_SSL_PROTO_TLS1_2:MBEDTLS_SSL_EARLY_DATA:MBEDTLS_SSL_CLI_C:MBEDTLS_SSL_SRV_C:MBEDTLS_DEBUG_C:MBEDTLS_TEST_AT_LEAST_ONE_TLS1_3_CIPHERSUITE:MBEDTLS_SSL_TLS1_3_KEY_EXCHANGE_MODE_EPHEMERAL_ENABLED:MBEDTLS_SSL_TLS1_3_KEY_EXCHANGE_MODE_PSK_EPHEMERAL_ENABLED:MBEDTLS_MD_CAN_SHA256:MBEDTLS_ECP_HAVE_SECP256R1:MBEDTLS_ECP_HAVE_SECP384R1:MBEDTLS_PK_CAN_ECDSA_VERIFY:MBEDTLS_SSL_SESSION_TICKETS */
void tls13_read_early_data(int scenario)
{
    int ret = -1;
    unsigned char buf[64];
    const char *early_data = "This is early data.";
    size_t early_data_len = strlen(early_data);
    mbedtls_test_ssl_endpoint client_ep, server_ep;
    mbedtls_test_handshake_test_options client_options;
    mbedtls_test_handshake_test_options server_options;
    mbedtls_ssl_session saved_session;
    mbedtls_test_ssl_log_pattern server_pattern = { NULL, 0 };
    uint16_t group_list[3] = {
        MBEDTLS_SSL_IANA_TLS_GROUP_SECP256R1,
        MBEDTLS_SSL_IANA_TLS_GROUP_SECP384R1,
        MBEDTLS_SSL_IANA_TLS_GROUP_NONE
    };

    mbedtls_platform_zeroize(&client_ep, sizeof(client_ep));
    mbedtls_platform_zeroize(&server_ep, sizeof(server_ep));
    mbedtls_test_init_handshake_options(&client_options);
    mbedtls_test_init_handshake_options(&server_options);
    mbedtls_ssl_session_init(&saved_session);

    PSA_INIT();

    /*
     * Run first handshake to get a ticket from the server.
     */

    client_options.pk_alg = MBEDTLS_PK_ECDSA;
    client_options.group_list = group_list;
    client_options.early_data = MBEDTLS_SSL_EARLY_DATA_ENABLED;
    server_options.pk_alg = MBEDTLS_PK_ECDSA;
    server_options.group_list = group_list;
    server_options.early_data = MBEDTLS_SSL_EARLY_DATA_ENABLED;

    ret = mbedtls_test_get_tls13_ticket(&client_options, &server_options,
                                        &saved_session);
    TEST_EQUAL(ret, 0);

    /*
     * Prepare for handshake with the ticket.
     */
    switch (scenario) {
        case TEST_EARLY_DATA_ACCEPTED:
            break;

        case TEST_EARLY_DATA_NO_INDICATION_SENT:
            client_options.early_data = MBEDTLS_SSL_EARLY_DATA_DISABLED;
            break;

        case TEST_EARLY_DATA_SERVER_REJECTS:
            mbedtls_debug_set_threshold(3);
            server_pattern.pattern =
                "EarlyData: deprotect and discard app data records.";
            server_options.early_data = MBEDTLS_SSL_EARLY_DATA_DISABLED;
            break;

        case TEST_EARLY_DATA_HRR:
            mbedtls_debug_set_threshold(3);
            server_pattern.pattern =
                "EarlyData: Ignore application message before 2nd ClientHello";
            server_options.group_list = group_list + 1;
            break;

        default:
            TEST_FAIL("Unknown scenario.");
    }

    ret = mbedtls_test_ssl_endpoint_init(&client_ep, MBEDTLS_SSL_IS_CLIENT,
                                         &client_options, NULL, NULL, NULL);
    TEST_EQUAL(ret, 0);

    server_options.srv_log_fun = mbedtls_test_ssl_log_analyzer;
    server_options.srv_log_obj = &server_pattern;
    ret = mbedtls_test_ssl_endpoint_init(&server_ep, MBEDTLS_SSL_IS_SERVER,
                                         &server_options, NULL, NULL, NULL);
    TEST_EQUAL(ret, 0);

    mbedtls_ssl_conf_session_tickets_cb(&server_ep.conf,
                                        mbedtls_test_ticket_write,
                                        mbedtls_test_ticket_parse,
                                        NULL);

    ret = mbedtls_test_mock_socket_connect(&(client_ep.socket),
                                           &(server_ep.socket), 1024);
    TEST_EQUAL(ret, 0);

    ret = mbedtls_ssl_set_session(&(client_ep.ssl), &saved_session);
    TEST_EQUAL(ret, 0);

    /*
     * Handshake with ticket and send early data.
     */
    TEST_EQUAL(mbedtls_test_move_handshake_to_state(
                   &(client_ep.ssl), &(server_ep.ssl),
                   MBEDTLS_SSL_SERVER_HELLO), 0);

    ret = mbedtls_ssl_write_early_data(&(client_ep.ssl),
                                       (unsigned char *) early_data,
                                       early_data_len);

    if (client_ep.ssl.early_data_state !=
        MBEDTLS_SSL_EARLY_DATA_STATE_NO_IND_SENT) {
        TEST_EQUAL(ret, early_data_len);
    } else {
        TEST_EQUAL(ret, MBEDTLS_ERR_SSL_CANNOT_WRITE_EARLY_DATA);
    }

    ret = mbedtls_test_move_handshake_to_state(
        &(server_ep.ssl), &(client_ep.ssl),
        MBEDTLS_SSL_HANDSHAKE_WRAPUP);

    switch (scenario) {
        case TEST_EARLY_DATA_ACCEPTED:
            TEST_EQUAL(ret, MBEDTLS_ERR_SSL_RECEIVED_EARLY_DATA);
            TEST_EQUAL(server_ep.ssl.handshake->early_data_accepted, 1);
            TEST_EQUAL(mbedtls_ssl_read_early_data(&(server_ep.ssl),
                                                   buf, sizeof(buf)), early_data_len);
            TEST_MEMORY_COMPARE(buf, early_data_len, early_data, early_data_len);
            break;

        case TEST_EARLY_DATA_NO_INDICATION_SENT:
            TEST_EQUAL(ret, 0);
            TEST_EQUAL(server_ep.ssl.handshake->early_data_accepted, 0);
            break;

        case TEST_EARLY_DATA_SERVER_REJECTS: /* Intentional fallthrough */
        case TEST_EARLY_DATA_HRR:
            TEST_EQUAL(ret, 0);
            TEST_EQUAL(server_ep.ssl.handshake->early_data_accepted, 0);
            TEST_EQUAL(server_pattern.counter, 1);
            break;

        default:
            TEST_FAIL("Unknown scenario.");
    }

    TEST_EQUAL(mbedtls_test_move_handshake_to_state(
                   &(server_ep.ssl), &(client_ep.ssl),
                   MBEDTLS_SSL_HANDSHAKE_OVER), 0);

exit:
    mbedtls_test_ssl_endpoint_free(&client_ep, NULL);
    mbedtls_test_ssl_endpoint_free(&server_ep, NULL);
    mbedtls_test_free_handshake_options(&client_options);
    mbedtls_test_free_handshake_options(&server_options);
    mbedtls_ssl_session_free(&saved_session);
    mbedtls_debug_set_threshold(0);
    PSA_DONE();
}
/* END_CASE */

/* BEGIN_CASE depends_on:MBEDTLS_SSL_EARLY_DATA:MBEDTLS_SSL_CLI_C:MBEDTLS_SSL_SRV_C:MBEDTLS_TEST_AT_LEAST_ONE_TLS1_3_CIPHERSUITE:MBEDTLS_SSL_TLS1_3_KEY_EXCHANGE_MODE_EPHEMERAL_ENABLED:MBEDTLS_SSL_TLS1_3_KEY_EXCHANGE_MODE_PSK_EPHEMERAL_ENABLED:MBEDTLS_MD_CAN_SHA256:MBEDTLS_ECP_HAVE_SECP256R1:MBEDTLS_ECP_HAVE_SECP384R1:MBEDTLS_PK_CAN_ECDSA_VERIFY:MBEDTLS_SSL_SESSION_TICKETS */
void tls13_cli_early_data_state(int scenario)
{
    int ret = -1;
    mbedtls_test_ssl_endpoint client_ep, server_ep;
    mbedtls_test_handshake_test_options client_options;
    mbedtls_test_handshake_test_options server_options;
    mbedtls_ssl_session saved_session;
    uint16_t group_list[3] = {
        MBEDTLS_SSL_IANA_TLS_GROUP_SECP256R1,
        MBEDTLS_SSL_IANA_TLS_GROUP_SECP384R1,
        MBEDTLS_SSL_IANA_TLS_GROUP_NONE
    };
    uint8_t client_random[MBEDTLS_CLIENT_HELLO_RANDOM_LEN];

    mbedtls_platform_zeroize(&client_ep, sizeof(client_ep));
    mbedtls_platform_zeroize(&server_ep, sizeof(server_ep));
    mbedtls_test_init_handshake_options(&client_options);
    mbedtls_test_init_handshake_options(&server_options);
    mbedtls_ssl_session_init(&saved_session);

    PSA_INIT();

    /*
     * Run first handshake to get a ticket from the server.
     */
    client_options.pk_alg = MBEDTLS_PK_ECDSA;
    client_options.early_data = MBEDTLS_SSL_EARLY_DATA_ENABLED;
    server_options.pk_alg = MBEDTLS_PK_ECDSA;
    server_options.early_data = MBEDTLS_SSL_EARLY_DATA_ENABLED;
    if (scenario == TEST_EARLY_DATA_HRR) {
        client_options.group_list = group_list;
        server_options.group_list = group_list;
    }

    ret = mbedtls_test_get_tls13_ticket(&client_options, &server_options,
                                        &saved_session);
    TEST_EQUAL(ret, 0);

    /*
     * Prepare for handshake with the ticket.
     */
    switch (scenario) {
        case TEST_EARLY_DATA_ACCEPTED:
            break;

        case TEST_EARLY_DATA_NO_INDICATION_SENT:
            client_options.early_data = MBEDTLS_SSL_EARLY_DATA_DISABLED;
            break;

        case TEST_EARLY_DATA_SERVER_REJECTS:
            server_options.early_data = MBEDTLS_SSL_EARLY_DATA_DISABLED;
            break;

        case TEST_EARLY_DATA_HRR:
            server_options.group_list = group_list + 1;
            break;

        default:
            TEST_FAIL("Unknown scenario.");
    }

    ret = mbedtls_test_ssl_endpoint_init(&client_ep, MBEDTLS_SSL_IS_CLIENT,
                                         &client_options, NULL, NULL, NULL);
    TEST_EQUAL(ret, 0);

    ret = mbedtls_test_ssl_endpoint_init(&server_ep, MBEDTLS_SSL_IS_SERVER,
                                         &server_options, NULL, NULL, NULL);
    TEST_EQUAL(ret, 0);

    mbedtls_ssl_conf_session_tickets_cb(&server_ep.conf,
                                        mbedtls_test_ticket_write,
                                        mbedtls_test_ticket_parse,
                                        NULL);

    ret = mbedtls_test_mock_socket_connect(&(client_ep.socket),
                                           &(server_ep.socket), 1024);
    TEST_EQUAL(ret, 0);

    ret = mbedtls_ssl_set_session(&(client_ep.ssl), &saved_session);
    TEST_EQUAL(ret, 0);

    /*
     * Go through the handshake sequence, state by state, checking the early
     * data status each time.
     */
    do {
        int state = client_ep.ssl.state;

        /* Progress the handshake from at least one state */
        while (client_ep.ssl.state == state) {
            ret = mbedtls_ssl_handshake_step(&(client_ep.ssl));
            TEST_ASSERT((ret == 0) ||
                        (ret == MBEDTLS_ERR_SSL_WANT_READ) ||
                        (ret == MBEDTLS_ERR_SSL_WANT_WRITE));
            if (client_ep.ssl.state != state) {
                break;
            }
            ret = mbedtls_ssl_handshake_step(&(server_ep.ssl));
            TEST_ASSERT((ret == 0) ||
                        (ret == MBEDTLS_ERR_SSL_WANT_READ) ||
                        (ret == MBEDTLS_ERR_SSL_WANT_WRITE));
        }

        if (client_ep.ssl.state != MBEDTLS_SSL_HANDSHAKE_OVER) {
            TEST_EQUAL(mbedtls_ssl_get_early_data_status(&(client_ep.ssl)),
                       MBEDTLS_ERR_SSL_BAD_INPUT_DATA);
        }

        switch (client_ep.ssl.state) {
            case MBEDTLS_SSL_CLIENT_HELLO:
                switch (scenario) {
                    case TEST_EARLY_DATA_ACCEPTED: /* Intentional fallthrough */
                    case TEST_EARLY_DATA_NO_INDICATION_SENT: /* Intentional fallthrough */
                    case TEST_EARLY_DATA_SERVER_REJECTS:
                        TEST_EQUAL(client_ep.ssl.early_data_state,
                                   MBEDTLS_SSL_EARLY_DATA_STATE_IDLE);
                        break;

                    case TEST_EARLY_DATA_HRR:
                        if (!client_ep.ssl.handshake->hello_retry_request_flag) {
                            TEST_EQUAL(client_ep.ssl.early_data_state,
                                       MBEDTLS_SSL_EARLY_DATA_STATE_IDLE);
                        } else {
                            TEST_EQUAL(client_ep.ssl.early_data_state,
                                       MBEDTLS_SSL_EARLY_DATA_STATE_REJECTED);
                        }
                        break;

                    default:
                        TEST_FAIL("Unknown scenario.");
                }
                break;

            case MBEDTLS_SSL_SERVER_HELLO:
                switch (scenario) {
                    case TEST_EARLY_DATA_ACCEPTED: /* Intentional fallthrough */
                    case TEST_EARLY_DATA_SERVER_REJECTS:
                        TEST_EQUAL(client_ep.ssl.early_data_state,
                                   MBEDTLS_SSL_EARLY_DATA_STATE_CAN_WRITE);
                        break;

                    case TEST_EARLY_DATA_NO_INDICATION_SENT:
                        TEST_EQUAL(client_ep.ssl.early_data_state,
                                   MBEDTLS_SSL_EARLY_DATA_STATE_NO_IND_SENT);
                        break;

                    case TEST_EARLY_DATA_HRR:
<<<<<<< HEAD
                        if (client_ep.ssl.handshake->hello_retry_request_count == 0) {
                            TEST_EQUAL(client_ep.ssl.early_data_status,
                                       MBEDTLS_SSL_EARLY_DATA_STATUS_CAN_WRITE);
                            memcpy(client_random,
                                   client_ep.ssl.handshake->randbytes,
                                   MBEDTLS_CLIENT_HELLO_RANDOM_LEN);
                        } else {
                            TEST_EQUAL(client_ep.ssl.early_data_status,
                                       MBEDTLS_SSL_EARLY_DATA_STATUS_REJECTED);
                            TEST_MEMORY_COMPARE(client_random,
                                                MBEDTLS_CLIENT_HELLO_RANDOM_LEN,
                                                client_ep.ssl.handshake->randbytes,
                                                MBEDTLS_CLIENT_HELLO_RANDOM_LEN);
=======
                        if (!client_ep.ssl.handshake->hello_retry_request_flag) {
                            TEST_EQUAL(client_ep.ssl.early_data_state,
                                       MBEDTLS_SSL_EARLY_DATA_STATE_CAN_WRITE);
                        } else {
                            TEST_EQUAL(client_ep.ssl.early_data_state,
                                       MBEDTLS_SSL_EARLY_DATA_STATE_REJECTED);
>>>>>>> 5c77ad0f
                        }
                        break;

                    default:
                        TEST_FAIL("Unknown scenario.");
                }
                break;

            case MBEDTLS_SSL_ENCRYPTED_EXTENSIONS:
                switch (scenario) {
                    case TEST_EARLY_DATA_ACCEPTED: /* Intentional fallthrough */
                    case TEST_EARLY_DATA_SERVER_REJECTS:
                        TEST_EQUAL(client_ep.ssl.early_data_state,
                                   MBEDTLS_SSL_EARLY_DATA_STATE_CAN_WRITE);
                        break;

                    case TEST_EARLY_DATA_NO_INDICATION_SENT:
                        TEST_EQUAL(client_ep.ssl.early_data_state,
                                   MBEDTLS_SSL_EARLY_DATA_STATE_NO_IND_SENT);
                        break;

                    case TEST_EARLY_DATA_HRR:
                        TEST_EQUAL(client_ep.ssl.early_data_state,
                                   MBEDTLS_SSL_EARLY_DATA_STATE_REJECTED);
                        break;

                    default:
                        TEST_FAIL("Unknown scenario.");
                }
                break;

            case MBEDTLS_SSL_SERVER_FINISHED:
                switch (scenario) {
                    case TEST_EARLY_DATA_ACCEPTED:
                        TEST_EQUAL(client_ep.ssl.early_data_state,
                                   MBEDTLS_SSL_EARLY_DATA_STATE_ACCEPTED);
                        break;

                    case TEST_EARLY_DATA_NO_INDICATION_SENT:
                        TEST_EQUAL(client_ep.ssl.early_data_state,
                                   MBEDTLS_SSL_EARLY_DATA_STATE_NO_IND_SENT);
                        break;

                    case TEST_EARLY_DATA_SERVER_REJECTS: /* Intentional fallthrough */
                    case TEST_EARLY_DATA_HRR:
                        TEST_EQUAL(client_ep.ssl.early_data_state,
                                   MBEDTLS_SSL_EARLY_DATA_STATE_REJECTED);
                        break;

                    default:
                        TEST_FAIL("Unknown scenario.");
                }
                break;

            case MBEDTLS_SSL_END_OF_EARLY_DATA:
                TEST_EQUAL(scenario, TEST_EARLY_DATA_ACCEPTED);
                TEST_EQUAL(client_ep.ssl.early_data_state,
                           MBEDTLS_SSL_EARLY_DATA_STATE_SERVER_FINISHED_RECEIVED);
                break;

            case MBEDTLS_SSL_CLIENT_CERTIFICATE:
                switch (scenario) {
                    case TEST_EARLY_DATA_ACCEPTED:
                        TEST_EQUAL(client_ep.ssl.early_data_state,
                                   MBEDTLS_SSL_EARLY_DATA_STATE_SERVER_FINISHED_RECEIVED);
                        break;

                    case TEST_EARLY_DATA_NO_INDICATION_SENT:
                        TEST_EQUAL(client_ep.ssl.early_data_state,
                                   MBEDTLS_SSL_EARLY_DATA_STATE_NO_IND_SENT);
                        break;

                    case TEST_EARLY_DATA_SERVER_REJECTS: /* Intentional fallthrough */
                    case TEST_EARLY_DATA_HRR:
                        TEST_EQUAL(client_ep.ssl.early_data_state,
                                   MBEDTLS_SSL_EARLY_DATA_STATE_REJECTED);
                        break;

                    default:
                        TEST_FAIL("Unknown scenario.");
                }
                break;

            case MBEDTLS_SSL_CLIENT_FINISHED:
                switch (scenario) {
                    case TEST_EARLY_DATA_ACCEPTED:
                        TEST_EQUAL(client_ep.ssl.early_data_state,
                                   MBEDTLS_SSL_EARLY_DATA_STATE_SERVER_FINISHED_RECEIVED);
                        break;

                    case TEST_EARLY_DATA_NO_INDICATION_SENT:
                        TEST_EQUAL(client_ep.ssl.early_data_state,
                                   MBEDTLS_SSL_EARLY_DATA_STATE_NO_IND_SENT);
                        break;

                    case TEST_EARLY_DATA_SERVER_REJECTS: /* Intentional fallthrough */
                    case TEST_EARLY_DATA_HRR:
                        TEST_EQUAL(client_ep.ssl.early_data_state,
                                   MBEDTLS_SSL_EARLY_DATA_STATE_REJECTED);
                        break;

                    default:
                        TEST_FAIL("Unknown scenario.");
                }
                break;

#if defined(MBEDTLS_SSL_TLS1_3_COMPATIBILITY_MODE)
            case MBEDTLS_SSL_CLIENT_CCS_AFTER_CLIENT_HELLO:
                switch (scenario) {
                    case TEST_EARLY_DATA_ACCEPTED: /* Intentional fallthrough */
                    case TEST_EARLY_DATA_SERVER_REJECTS: /* Intentional fallthrough */
                    case TEST_EARLY_DATA_HRR:
                        TEST_EQUAL(client_ep.ssl.early_data_state,
                                   MBEDTLS_SSL_EARLY_DATA_STATE_IND_SENT);
                        break;

                    default:
                        TEST_FAIL("Unexpected or unknown scenario.");
                }
                break;

            case MBEDTLS_SSL_CLIENT_CCS_BEFORE_2ND_CLIENT_HELLO:
                TEST_ASSERT(scenario == TEST_EARLY_DATA_HRR);
                TEST_EQUAL(client_ep.ssl.early_data_state,
                           MBEDTLS_SSL_EARLY_DATA_STATE_REJECTED);
                break;

            case MBEDTLS_SSL_CLIENT_CCS_AFTER_SERVER_FINISHED:
                switch (scenario) {
                    case TEST_EARLY_DATA_NO_INDICATION_SENT:
                        TEST_EQUAL(client_ep.ssl.early_data_state,
                                   MBEDTLS_SSL_EARLY_DATA_STATE_NO_IND_SENT);
                        break;

                    case TEST_EARLY_DATA_SERVER_REJECTS: /* Intentional fallthrough */
                    case TEST_EARLY_DATA_HRR:
                        TEST_EQUAL(client_ep.ssl.early_data_state,
                                   MBEDTLS_SSL_EARLY_DATA_STATE_REJECTED);
                        break;

                    default:
                        TEST_FAIL("Unexpected or unknown scenario.");
                }
                break;
#endif /* MBEDTLS_SSL_TLS1_3_COMPATIBILITY_MODE */

            case MBEDTLS_SSL_FLUSH_BUFFERS: /* Intentional fallthrough */
            case MBEDTLS_SSL_HANDSHAKE_WRAPUP: /* Intentional fallthrough */
            case MBEDTLS_SSL_HANDSHAKE_OVER:
                switch (scenario) {
                    case TEST_EARLY_DATA_ACCEPTED:
                        TEST_EQUAL(client_ep.ssl.early_data_state,
                                   MBEDTLS_SSL_EARLY_DATA_STATE_SERVER_FINISHED_RECEIVED);
                        break;

                    case TEST_EARLY_DATA_NO_INDICATION_SENT:
                        TEST_EQUAL(client_ep.ssl.early_data_state,
                                   MBEDTLS_SSL_EARLY_DATA_STATE_NO_IND_SENT);
                        break;

                    case TEST_EARLY_DATA_SERVER_REJECTS: /* Intentional fallthrough */
                    case TEST_EARLY_DATA_HRR:
                        TEST_EQUAL(client_ep.ssl.early_data_state,
                                   MBEDTLS_SSL_EARLY_DATA_STATE_REJECTED);
                        break;

                    default:
                        TEST_FAIL("Unknown scenario.");
                }
                break;

            default:
                TEST_FAIL("Unexpected state.");
        }
    } while (client_ep.ssl.state != MBEDTLS_SSL_HANDSHAKE_OVER);

    ret = mbedtls_ssl_get_early_data_status(&(client_ep.ssl));
    switch (scenario) {
        case TEST_EARLY_DATA_ACCEPTED:
            TEST_EQUAL(ret, MBEDTLS_SSL_EARLY_DATA_STATUS_ACCEPTED);
            break;

        case TEST_EARLY_DATA_NO_INDICATION_SENT:
            TEST_EQUAL(ret, MBEDTLS_SSL_EARLY_DATA_STATUS_NOT_INDICATED);
            break;

        case TEST_EARLY_DATA_SERVER_REJECTS: /* Intentional fallthrough */
        case TEST_EARLY_DATA_HRR:
            TEST_EQUAL(ret, MBEDTLS_SSL_EARLY_DATA_STATUS_REJECTED);
            break;

        default:
            TEST_FAIL("Unknown scenario.");
    }

    ret = mbedtls_ssl_get_early_data_status(&(server_ep.ssl));
    TEST_EQUAL(ret, MBEDTLS_ERR_SSL_BAD_INPUT_DATA);

#if defined(MBEDTLS_SSL_TLS1_3_COMPATIBILITY_MODE)
    TEST_EQUAL(client_ep.ssl.handshake->ccs_sent, 1);
#endif

exit:
    mbedtls_test_ssl_endpoint_free(&client_ep, NULL);
    mbedtls_test_ssl_endpoint_free(&server_ep, NULL);
    mbedtls_test_free_handshake_options(&client_options);
    mbedtls_test_free_handshake_options(&server_options);
    mbedtls_ssl_session_free(&saved_session);
    PSA_DONE();
}
/* END_CASE */

/* BEGIN_CASE depends_on:MBEDTLS_SSL_EARLY_DATA:MBEDTLS_SSL_CLI_C:MBEDTLS_SSL_SRV_C:MBEDTLS_TEST_AT_LEAST_ONE_TLS1_3_CIPHERSUITE:MBEDTLS_SSL_TLS1_3_KEY_EXCHANGE_MODE_EPHEMERAL_ENABLED:MBEDTLS_SSL_TLS1_3_KEY_EXCHANGE_MODE_PSK_EPHEMERAL_ENABLED:MBEDTLS_MD_CAN_SHA256:MBEDTLS_ECP_HAVE_SECP256R1:MBEDTLS_ECP_HAVE_SECP384R1:MBEDTLS_PK_CAN_ECDSA_VERIFY:MBEDTLS_SSL_SESSION_TICKETS */
void tls13_write_early_data(int scenario)
{
    int ret = -1;
    mbedtls_test_ssl_endpoint client_ep, server_ep;
    mbedtls_test_handshake_test_options client_options;
    mbedtls_test_handshake_test_options server_options;
    mbedtls_ssl_session saved_session;
    uint16_t group_list[3] = {
        MBEDTLS_SSL_IANA_TLS_GROUP_SECP256R1,
        MBEDTLS_SSL_IANA_TLS_GROUP_SECP384R1,
        MBEDTLS_SSL_IANA_TLS_GROUP_NONE
    };
    int beyond_first_hello = 0;

    mbedtls_platform_zeroize(&client_ep, sizeof(client_ep));
    mbedtls_platform_zeroize(&server_ep, sizeof(server_ep));
    mbedtls_test_init_handshake_options(&client_options);
    mbedtls_test_init_handshake_options(&server_options);
    mbedtls_ssl_session_init(&saved_session);

    PSA_INIT();

    /*
     * Run first handshake to get a ticket from the server.
     */
    client_options.pk_alg = MBEDTLS_PK_ECDSA;
    client_options.early_data = MBEDTLS_SSL_EARLY_DATA_ENABLED;
    server_options.pk_alg = MBEDTLS_PK_ECDSA;
    server_options.early_data = MBEDTLS_SSL_EARLY_DATA_ENABLED;
    if (scenario == TEST_EARLY_DATA_HRR) {
        client_options.group_list = group_list;
        server_options.group_list = group_list;
    }

    ret = mbedtls_test_get_tls13_ticket(&client_options, &server_options,
                                        &saved_session);
    TEST_EQUAL(ret, 0);

    /*
     * Prepare for handshake with the ticket.
     */
    switch (scenario) {
        case TEST_EARLY_DATA_ACCEPTED:
            break;

        case TEST_EARLY_DATA_NO_INDICATION_SENT:
            client_options.early_data = MBEDTLS_SSL_EARLY_DATA_DISABLED;
            break;

        case TEST_EARLY_DATA_SERVER_REJECTS:
            server_options.early_data = MBEDTLS_SSL_EARLY_DATA_DISABLED;
            break;

        case TEST_EARLY_DATA_HRR:
            /*
             * Remove server support for the group negotiated in
             * mbedtls_test_get_tls13_ticket() forcing a HelloRetryRequest.
             */
            server_options.group_list = group_list + 1;
            break;

        default:
            TEST_FAIL("Unknown scenario.");
    }

    ret = mbedtls_test_ssl_endpoint_init(&client_ep, MBEDTLS_SSL_IS_CLIENT,
                                         &client_options, NULL, NULL, NULL);
    TEST_EQUAL(ret, 0);

    ret = mbedtls_test_ssl_endpoint_init(&server_ep, MBEDTLS_SSL_IS_SERVER,
                                         &server_options, NULL, NULL, NULL);
    TEST_EQUAL(ret, 0);

    mbedtls_ssl_conf_session_tickets_cb(&server_ep.conf,
                                        mbedtls_test_ticket_write,
                                        mbedtls_test_ticket_parse,
                                        NULL);

    ret = mbedtls_test_mock_socket_connect(&(client_ep.socket),
                                           &(server_ep.socket), 1024);
    TEST_EQUAL(ret, 0);

    ret = mbedtls_ssl_set_session(&(client_ep.ssl), &saved_session);
    TEST_EQUAL(ret, 0);

    /*
     * Run handshakes going one state further in the handshake sequence at each
     * loop up to the point where we reach the MBEDTLS_SSL_HANDSHAKE_OVER
     * state. For each reached handshake state, check the result of the call
     * to mbedtls_ssl_write_early_data(), make sure we can complete the
     * handshake successfully and then reset the connection to restart the
     * handshake from scratch.
     */
    do {
        int client_state = client_ep.ssl.state;
        int previous_client_state;
        const char *early_data_string = "This is early data.";
        const unsigned char *early_data = (const unsigned char *) early_data_string;
        size_t early_data_len = strlen(early_data_string);
        int write_early_data_ret, read_early_data_ret;
        unsigned char read_buf[64];

        write_early_data_ret = mbedtls_ssl_write_early_data(&(client_ep.ssl),
                                                            early_data,
                                                            early_data_len);

        if (scenario == TEST_EARLY_DATA_NO_INDICATION_SENT) {
            TEST_EQUAL(write_early_data_ret, MBEDTLS_ERR_SSL_CANNOT_WRITE_EARLY_DATA);
            TEST_EQUAL(client_ep.ssl.state, client_state);
            goto complete_handshake;
        }

        switch (client_state) {
            case MBEDTLS_SSL_HELLO_REQUEST: /* Intentional fallthrough */
            case MBEDTLS_SSL_CLIENT_HELLO:
                switch (scenario) {
                    case TEST_EARLY_DATA_ACCEPTED: /* Intentional fallthrough */
                    case TEST_EARLY_DATA_SERVER_REJECTS:
                        TEST_EQUAL(write_early_data_ret, early_data_len);
                        TEST_EQUAL(client_ep.ssl.state, MBEDTLS_SSL_SERVER_HELLO);
                        break;

                    case TEST_EARLY_DATA_HRR:
                        if (!client_ep.ssl.handshake->hello_retry_request_flag) {
                            TEST_EQUAL(write_early_data_ret, early_data_len);
                            TEST_EQUAL(client_ep.ssl.state, MBEDTLS_SSL_SERVER_HELLO);
                        } else {
                            beyond_first_hello = 1;
                            TEST_EQUAL(write_early_data_ret,
                                       MBEDTLS_ERR_SSL_CANNOT_WRITE_EARLY_DATA);
                            TEST_EQUAL(client_ep.ssl.state, MBEDTLS_SSL_CLIENT_HELLO);
                        }
                        break;

                    default:
                        TEST_FAIL("Unknown scenario.");
                }
                break;

            case MBEDTLS_SSL_SERVER_HELLO:
                switch (scenario) {
                    case TEST_EARLY_DATA_ACCEPTED: /* Intentional fallthrough */
                    case TEST_EARLY_DATA_SERVER_REJECTS:
                        TEST_EQUAL(write_early_data_ret, early_data_len);
                        TEST_EQUAL(client_ep.ssl.state, MBEDTLS_SSL_SERVER_HELLO);
                        break;

                    case TEST_EARLY_DATA_HRR:
                        if (!client_ep.ssl.handshake->hello_retry_request_flag) {
                            TEST_EQUAL(write_early_data_ret, early_data_len);
                            TEST_EQUAL(client_ep.ssl.state, MBEDTLS_SSL_SERVER_HELLO);
                        } else {
                            TEST_EQUAL(write_early_data_ret,
                                       MBEDTLS_ERR_SSL_CANNOT_WRITE_EARLY_DATA);
                            TEST_EQUAL(client_ep.ssl.state, MBEDTLS_SSL_SERVER_HELLO);
                        }
                        break;

                    default:
                        TEST_FAIL("Unknown scenario.");
                }
                break;

            case MBEDTLS_SSL_ENCRYPTED_EXTENSIONS:
                switch (scenario) {
                    case TEST_EARLY_DATA_ACCEPTED: /* Intentional fallthrough */
                    case TEST_EARLY_DATA_SERVER_REJECTS:
                        TEST_EQUAL(write_early_data_ret, early_data_len);
                        TEST_EQUAL(client_ep.ssl.state, MBEDTLS_SSL_ENCRYPTED_EXTENSIONS);
                        break;

                    case TEST_EARLY_DATA_HRR:
                        TEST_EQUAL(write_early_data_ret, MBEDTLS_ERR_SSL_CANNOT_WRITE_EARLY_DATA);
                        TEST_EQUAL(client_ep.ssl.state, MBEDTLS_SSL_ENCRYPTED_EXTENSIONS);
                        break;

                    default:
                        TEST_FAIL("Unknown scenario.");
                }
                break;

            case MBEDTLS_SSL_SERVER_FINISHED:
                switch (scenario) {
                    case TEST_EARLY_DATA_ACCEPTED:
                        TEST_EQUAL(write_early_data_ret, early_data_len);
                        TEST_EQUAL(client_ep.ssl.state, MBEDTLS_SSL_SERVER_FINISHED);
                        break;

                    case TEST_EARLY_DATA_SERVER_REJECTS:
                        TEST_EQUAL(write_early_data_ret, MBEDTLS_ERR_SSL_CANNOT_WRITE_EARLY_DATA);
                        TEST_EQUAL(client_ep.ssl.state, MBEDTLS_SSL_SERVER_FINISHED);
                        break;

                    case TEST_EARLY_DATA_HRR:
                        TEST_EQUAL(write_early_data_ret, MBEDTLS_ERR_SSL_CANNOT_WRITE_EARLY_DATA);
                        TEST_EQUAL(client_ep.ssl.state, MBEDTLS_SSL_SERVER_FINISHED);
                        break;

                    default:
                        TEST_FAIL("Unknown scenario.");
                }
                break;

            case MBEDTLS_SSL_END_OF_EARLY_DATA:
                TEST_EQUAL(scenario, TEST_EARLY_DATA_ACCEPTED);
                TEST_EQUAL(write_early_data_ret, MBEDTLS_ERR_SSL_CANNOT_WRITE_EARLY_DATA);
                TEST_EQUAL(client_ep.ssl.state, MBEDTLS_SSL_END_OF_EARLY_DATA);
                break;

#if defined(MBEDTLS_SSL_TLS1_3_COMPATIBILITY_MODE)
            case MBEDTLS_SSL_CLIENT_CCS_AFTER_CLIENT_HELLO:
                switch (scenario) {
                    case TEST_EARLY_DATA_ACCEPTED: /* Intentional fallthrough */
                    case TEST_EARLY_DATA_SERVER_REJECTS: /* Intentional fallthrough */
                    case TEST_EARLY_DATA_HRR:
                        TEST_EQUAL(write_early_data_ret, early_data_len);
                        TEST_EQUAL(client_ep.ssl.state, MBEDTLS_SSL_SERVER_HELLO);
                        break;
                    default:
                        TEST_FAIL("Unknown scenario.");
                }
                break;

            case MBEDTLS_SSL_CLIENT_CCS_BEFORE_2ND_CLIENT_HELLO:
                TEST_EQUAL(scenario, TEST_EARLY_DATA_HRR);
                TEST_EQUAL(write_early_data_ret, MBEDTLS_ERR_SSL_CANNOT_WRITE_EARLY_DATA);
                TEST_EQUAL(client_ep.ssl.state, MBEDTLS_SSL_CLIENT_CCS_BEFORE_2ND_CLIENT_HELLO);
                break;

            case MBEDTLS_SSL_CLIENT_CCS_AFTER_SERVER_FINISHED:
                switch (scenario) {
                    case TEST_EARLY_DATA_SERVER_REJECTS: /* Intentional fallthrough */
                    case TEST_EARLY_DATA_HRR:
                        TEST_EQUAL(write_early_data_ret,
                                   MBEDTLS_ERR_SSL_CANNOT_WRITE_EARLY_DATA);
                        TEST_EQUAL(client_ep.ssl.state,
                                   MBEDTLS_SSL_CLIENT_CCS_AFTER_SERVER_FINISHED);
                        break;
                    default:
                        TEST_FAIL("Unexpected or unknown scenario.");
                }
                break;
#endif /* MBEDTLS_SSL_TLS1_3_COMPATIBILITY_MODE */

            case MBEDTLS_SSL_CLIENT_CERTIFICATE: /* Intentional fallthrough */
            case MBEDTLS_SSL_CLIENT_FINISHED: /* Intentional fallthrough */
            case MBEDTLS_SSL_FLUSH_BUFFERS: /* Intentional fallthrough */
            case MBEDTLS_SSL_HANDSHAKE_WRAPUP: /* Intentional fallthrough */
            case MBEDTLS_SSL_HANDSHAKE_OVER:
                switch (scenario) {
                    case TEST_EARLY_DATA_ACCEPTED: /* Intentional fallthrough */
                    case TEST_EARLY_DATA_SERVER_REJECTS: /* Intentional fallthrough */
                    case TEST_EARLY_DATA_HRR:
                        TEST_EQUAL(write_early_data_ret, MBEDTLS_ERR_SSL_CANNOT_WRITE_EARLY_DATA);
                        TEST_EQUAL(client_ep.ssl.state, client_state);
                        break;
                    default:
                        TEST_FAIL("Unknown scenario.");
                }
                break;

            default:
                TEST_FAIL("Unexpected state.");
        }

complete_handshake:
        do {
            ret = mbedtls_test_move_handshake_to_state(
                &(server_ep.ssl), &(client_ep.ssl),
                MBEDTLS_SSL_HANDSHAKE_OVER);

            if (ret == MBEDTLS_ERR_SSL_RECEIVED_EARLY_DATA) {
                read_early_data_ret = mbedtls_ssl_read_early_data(
                    &(server_ep.ssl), read_buf, sizeof(read_buf));

                TEST_EQUAL(read_early_data_ret, early_data_len);
            }
        } while (ret == MBEDTLS_ERR_SSL_RECEIVED_EARLY_DATA);

        TEST_EQUAL(ret, 0);
        TEST_EQUAL(mbedtls_test_move_handshake_to_state(
                       &(client_ep.ssl), &(server_ep.ssl),
                       MBEDTLS_SSL_HANDSHAKE_OVER), 0);

        mbedtls_test_mock_socket_close(&(client_ep.socket));
        mbedtls_test_mock_socket_close(&(server_ep.socket));

        ret = mbedtls_ssl_session_reset(&(client_ep.ssl));
        TEST_EQUAL(ret, 0);

        ret = mbedtls_ssl_set_session(&(client_ep.ssl), &saved_session);
        TEST_EQUAL(ret, 0);

        ret = mbedtls_ssl_session_reset(&(server_ep.ssl));
        TEST_EQUAL(ret, 0);

        ret = mbedtls_test_mock_socket_connect(&(client_ep.socket),
                                               &(server_ep.socket), 1024);
        TEST_EQUAL(ret, 0);

        previous_client_state = client_state;
        if (previous_client_state == MBEDTLS_SSL_HANDSHAKE_OVER) {
            break;
        }

        /* In case of HRR scenario, once we have been through it, move over
         * the first ClientHello and ServerHello otherwise we just keep playing
         * this first part of the handshake with HRR.
         */
        if ((scenario == TEST_EARLY_DATA_HRR) && (beyond_first_hello)) {
            TEST_ASSERT(mbedtls_test_move_handshake_to_state(
                            &(client_ep.ssl), &(server_ep.ssl),
                            MBEDTLS_SSL_SERVER_HELLO) == 0);
            TEST_ASSERT(mbedtls_test_move_handshake_to_state(
                            &(client_ep.ssl), &(server_ep.ssl),
                            MBEDTLS_SSL_CLIENT_HELLO) == 0);
        }

        TEST_EQUAL(mbedtls_test_move_handshake_to_state(
                       &(client_ep.ssl), &(server_ep.ssl),
                       previous_client_state), 0);

        /* Progress the handshake from at least one state */
        while (client_ep.ssl.state == previous_client_state) {
            ret = mbedtls_ssl_handshake_step(&(client_ep.ssl));
            TEST_ASSERT((ret == 0) ||
                        (ret == MBEDTLS_ERR_SSL_WANT_READ) ||
                        (ret == MBEDTLS_ERR_SSL_WANT_WRITE));
            if (client_ep.ssl.state != previous_client_state) {
                break;
            }
            ret = mbedtls_ssl_handshake_step(&(server_ep.ssl));
            TEST_ASSERT((ret == 0) ||
                        (ret == MBEDTLS_ERR_SSL_WANT_READ) ||
                        (ret == MBEDTLS_ERR_SSL_WANT_WRITE));
        }
    } while (1);

exit:
    mbedtls_test_ssl_endpoint_free(&client_ep, NULL);
    mbedtls_test_ssl_endpoint_free(&server_ep, NULL);
    mbedtls_test_free_handshake_options(&client_options);
    mbedtls_test_free_handshake_options(&server_options);
    mbedtls_ssl_session_free(&saved_session);
    PSA_DONE();
}
/* END_CASE */

/* BEGIN_CASE depends_on:MBEDTLS_SSL_EARLY_DATA:MBEDTLS_SSL_CLI_C:MBEDTLS_SSL_SRV_C:MBEDTLS_DEBUG_C:MBEDTLS_TEST_AT_LEAST_ONE_TLS1_3_CIPHERSUITE:MBEDTLS_SSL_TLS1_3_KEY_EXCHANGE_MODE_EPHEMERAL_ENABLED:MBEDTLS_SSL_TLS1_3_KEY_EXCHANGE_MODE_PSK_EPHEMERAL_ENABLED:MBEDTLS_MD_CAN_SHA256:MBEDTLS_ECP_HAVE_SECP256R1:MBEDTLS_ECP_HAVE_SECP384R1:MBEDTLS_PK_CAN_ECDSA_VERIFY:MBEDTLS_SSL_SESSION_TICKETS */
void tls13_cli_max_early_data_size(int max_early_data_size_arg)
{
    int ret = -1;
    mbedtls_test_ssl_endpoint client_ep, server_ep;
    mbedtls_test_handshake_test_options client_options;
    mbedtls_test_handshake_test_options server_options;
    mbedtls_ssl_session saved_session;
    unsigned char *buf = NULL;
    uint32_t buf_size = 64;
    uint32_t max_early_data_size;
    uint32_t written_early_data_size = 0;
    uint32_t read_early_data_size = 0;

    mbedtls_platform_zeroize(&client_ep, sizeof(client_ep));
    mbedtls_platform_zeroize(&server_ep, sizeof(server_ep));
    mbedtls_test_init_handshake_options(&client_options);
    mbedtls_test_init_handshake_options(&server_options);
    mbedtls_ssl_session_init(&saved_session);

    PSA_INIT();
    TEST_CALLOC(buf, buf_size);

    /*
     * Run first handshake to get a ticket from the server.
     */

    client_options.pk_alg = MBEDTLS_PK_ECDSA;
    client_options.early_data = MBEDTLS_SSL_EARLY_DATA_ENABLED;
    server_options.pk_alg = MBEDTLS_PK_ECDSA;
    server_options.early_data = MBEDTLS_SSL_EARLY_DATA_ENABLED;
    server_options.max_early_data_size = max_early_data_size_arg;

    ret = mbedtls_test_get_tls13_ticket(&client_options, &server_options,
                                        &saved_session);
    TEST_EQUAL(ret, 0);

    /*
     * Prepare for handshake with the ticket.
     */
    ret = mbedtls_test_ssl_endpoint_init(&client_ep, MBEDTLS_SSL_IS_CLIENT,
                                         &client_options, NULL, NULL, NULL);
    TEST_EQUAL(ret, 0);

    ret = mbedtls_test_ssl_endpoint_init(&server_ep, MBEDTLS_SSL_IS_SERVER,
                                         &server_options, NULL, NULL, NULL);
    TEST_EQUAL(ret, 0);

    mbedtls_ssl_conf_session_tickets_cb(&server_ep.conf,
                                        mbedtls_test_ticket_write,
                                        mbedtls_test_ticket_parse,
                                        NULL);

    max_early_data_size = saved_session.max_early_data_size;
    /*
     * (max_early_data_size + 1024) for the size of the socket buffers for the
     * server one to be able to contain the maximum number of early data bytes
     * plus the first flight of client messages. Needed because we cannot
     * initiate the handshake on server side before doing all the calls to
     * mbedtls_ssl_write_early_data() we want to test. See below for more
     * information.
     */
    ret = mbedtls_test_mock_socket_connect(&(client_ep.socket),
                                           &(server_ep.socket),
                                           max_early_data_size + 1024);
    TEST_EQUAL(ret, 0);

    /* If our server is configured with max_early_data_size equal to zero, it
     * does not set the MBEDTLS_SSL_TLS1_3_TICKET_ALLOW_EARLY_DATA flag for
     * the tickets it creates. To be able to test early data with a ticket
     * allowing early data in its flags but with max_early_data_size equal to
     * zero (case supported by our client) tweak the ticket flags here.
     */
    if (max_early_data_size == 0) {
        saved_session.ticket_flags |= MBEDTLS_SSL_TLS1_3_TICKET_ALLOW_EARLY_DATA;
    }

    ret = mbedtls_ssl_set_session(&(client_ep.ssl), &saved_session);
    TEST_EQUAL(ret, 0);

    while (written_early_data_size < max_early_data_size) {
        uint32_t remaining = max_early_data_size - written_early_data_size;

        for (size_t i = 0; i < buf_size; i++) {
            buf[i] = (unsigned char) (written_early_data_size + i);
        }

        ret = mbedtls_ssl_write_early_data(&(client_ep.ssl),
                                           buf,
                                           buf_size);

        if (buf_size <= remaining) {
            TEST_EQUAL(ret, buf_size);
        } else {
            TEST_EQUAL(ret, remaining);
        }
        written_early_data_size += buf_size;
    }
    TEST_EQUAL(client_ep.ssl.total_early_data_size, max_early_data_size);

    ret = mbedtls_ssl_write_early_data(&(client_ep.ssl), buf, 1);
    TEST_EQUAL(ret, MBEDTLS_ERR_SSL_CANNOT_WRITE_EARLY_DATA);
    TEST_EQUAL(client_ep.ssl.total_early_data_size, max_early_data_size);
    TEST_EQUAL(client_ep.ssl.early_data_state,
               MBEDTLS_SSL_EARLY_DATA_STATE_CAN_WRITE);

    /*
     * Now, check data on server side. It is not done in the previous loop as
     * in the first call to mbedtls_ssl_handshake(), the server ends up sending
     * its Finished message and then in the following call to
     * mbedtls_ssl_write_early_data() we go past the early data writing window
     * and we cannot test multiple calls to the API is this writing window.
     */
    while (read_early_data_size < max_early_data_size) {
        ret = mbedtls_ssl_handshake(&(server_ep.ssl));
        TEST_EQUAL(ret, MBEDTLS_ERR_SSL_RECEIVED_EARLY_DATA);

        ret = mbedtls_ssl_read_early_data(&(server_ep.ssl),
                                          buf,
                                          buf_size);
        TEST_ASSERT(ret > 0);

        for (size_t i = 0; i < (size_t) ret; i++) {
            TEST_EQUAL(buf[i], (unsigned char) (read_early_data_size + i));
        }

        read_early_data_size += ret;
    }
    TEST_EQUAL(read_early_data_size, max_early_data_size);

    ret = mbedtls_ssl_handshake(&(server_ep.ssl));
    TEST_EQUAL(ret, MBEDTLS_ERR_SSL_WANT_READ);

    TEST_ASSERT(mbedtls_test_move_handshake_to_state(
                    &(client_ep.ssl), &(server_ep.ssl), MBEDTLS_SSL_HANDSHAKE_OVER)
                ==  0);

exit:
    mbedtls_test_ssl_endpoint_free(&client_ep, NULL);
    mbedtls_test_ssl_endpoint_free(&server_ep, NULL);
    mbedtls_test_free_handshake_options(&client_options);
    mbedtls_test_free_handshake_options(&server_options);
    mbedtls_ssl_session_free(&saved_session);
    mbedtls_free(buf);
    PSA_DONE();
}
/* END_CASE */

/*
 * The !MBEDTLS_SSL_PROTO_TLS1_2 dependency of tls13_early_data() below is
 * a temporary workaround to not run the test in Windows-2013 where there is
 * an issue with mbedtls_vsnprintf().
 */
/* BEGIN_CASE depends_on:!MBEDTLS_SSL_PROTO_TLS1_2:MBEDTLS_SSL_EARLY_DATA:MBEDTLS_SSL_CLI_C:MBEDTLS_SSL_SRV_C:MBEDTLS_DEBUG_C:MBEDTLS_TEST_AT_LEAST_ONE_TLS1_3_CIPHERSUITE:MBEDTLS_SSL_TLS1_3_KEY_EXCHANGE_MODE_EPHEMERAL_ENABLED:MBEDTLS_SSL_TLS1_3_KEY_EXCHANGE_MODE_PSK_EPHEMERAL_ENABLED:MBEDTLS_MD_CAN_SHA256:MBEDTLS_ECP_HAVE_SECP256R1:MBEDTLS_ECP_HAVE_SECP384R1:MBEDTLS_PK_CAN_ECDSA_VERIFY:MBEDTLS_SSL_SESSION_TICKETS */
void tls13_srv_max_early_data_size(int scenario, int max_early_data_size_arg, int write_size_arg)
{
    int ret = -1;
    mbedtls_test_ssl_endpoint client_ep, server_ep;
    mbedtls_test_handshake_test_options client_options;
    mbedtls_test_handshake_test_options server_options;
    mbedtls_ssl_session saved_session;
    mbedtls_test_ssl_log_pattern server_pattern = { NULL, 0 };
    uint16_t group_list[3] = {
        MBEDTLS_SSL_IANA_TLS_GROUP_SECP256R1,
        MBEDTLS_SSL_IANA_TLS_GROUP_SECP384R1,
        MBEDTLS_SSL_IANA_TLS_GROUP_NONE
    };
    char pattern[128];
    unsigned char *buf_write = NULL;
    uint32_t write_size = (uint32_t) write_size_arg;
    unsigned char *buf_read = NULL;
    uint32_t read_size;
    uint32_t expanded_early_data_chunk_size = 0;
    uint32_t written_early_data_size = 0;
    uint32_t max_early_data_size;

    mbedtls_platform_zeroize(&client_ep, sizeof(client_ep));
    mbedtls_platform_zeroize(&server_ep, sizeof(server_ep));
    mbedtls_test_init_handshake_options(&client_options);
    mbedtls_test_init_handshake_options(&server_options);
    mbedtls_ssl_session_init(&saved_session);
    PSA_INIT();

    TEST_CALLOC(buf_write, write_size);

    /*
     * Allocate a smaller buffer for early data reading to exercise the reading
     * of data in one record in multiple calls.
     */
    read_size = (write_size / 2) + 1;
    TEST_CALLOC(buf_read, read_size);

    /*
     * Run first handshake to get a ticket from the server.
     */

    client_options.pk_alg = MBEDTLS_PK_ECDSA;
    client_options.group_list = group_list;
    client_options.early_data = MBEDTLS_SSL_EARLY_DATA_ENABLED;
    server_options.pk_alg = MBEDTLS_PK_ECDSA;
    server_options.group_list = group_list;
    server_options.early_data = MBEDTLS_SSL_EARLY_DATA_ENABLED;
    server_options.max_early_data_size = max_early_data_size_arg;

    ret = mbedtls_test_get_tls13_ticket(&client_options, &server_options,
                                        &saved_session);
    TEST_EQUAL(ret, 0);

    /*
     * Prepare for handshake with the ticket.
     */
    server_options.srv_log_fun = mbedtls_test_ssl_log_analyzer;
    server_options.srv_log_obj = &server_pattern;
    server_pattern.pattern = pattern;

    switch (scenario) {
        case TEST_EARLY_DATA_ACCEPTED:
            break;

        case TEST_EARLY_DATA_SERVER_REJECTS:
            server_options.early_data = MBEDTLS_SSL_EARLY_DATA_DISABLED;
            ret = mbedtls_snprintf(pattern, sizeof(pattern),
                                   "EarlyData: deprotect and discard app data records.");
            TEST_ASSERT(ret < (int) sizeof(pattern));
            mbedtls_debug_set_threshold(3);
            break;

        case TEST_EARLY_DATA_HRR:
            /*
             * Remove server support for the group negotiated in
             * mbedtls_test_get_tls13_ticket() forcing an HelloRetryRequest.
             */
            server_options.group_list = group_list + 1;
            ret = mbedtls_snprintf(
                pattern, sizeof(pattern),
                "EarlyData: Ignore application message before 2nd ClientHello");
            TEST_ASSERT(ret < (int) sizeof(pattern));
            mbedtls_debug_set_threshold(3);
            break;

        default:
            TEST_FAIL("Unknown scenario.");
    }

    ret = mbedtls_test_ssl_endpoint_init(&client_ep, MBEDTLS_SSL_IS_CLIENT,
                                         &client_options, NULL, NULL, NULL);
    TEST_EQUAL(ret, 0);

    ret = mbedtls_test_ssl_endpoint_init(&server_ep, MBEDTLS_SSL_IS_SERVER,
                                         &server_options, NULL, NULL, NULL);
    TEST_EQUAL(ret, 0);

    mbedtls_ssl_conf_session_tickets_cb(&server_ep.conf,
                                        mbedtls_test_ticket_write,
                                        mbedtls_test_ticket_parse,
                                        NULL);

    ret = mbedtls_test_mock_socket_connect(&(client_ep.socket),
                                           &(server_ep.socket), 1024);
    TEST_EQUAL(ret, 0);

    max_early_data_size = saved_session.max_early_data_size;

    ret = mbedtls_ssl_set_session(&(client_ep.ssl), &saved_session);
    TEST_EQUAL(ret, 0);

    /*
     * Start an handshake based on the ticket up to the point where early data
     * can be sent from client side. Then send in a loop as much early data as
     * possible without going over the maximum permitted size for the ticket.
     * Finally, do a last writting to go past that maximum permitted size and
     * check that we detect it.
     */
    TEST_EQUAL(mbedtls_test_move_handshake_to_state(
                   &(client_ep.ssl), &(server_ep.ssl),
                   MBEDTLS_SSL_SERVER_HELLO), 0);

    TEST_ASSERT(client_ep.ssl.early_data_state !=
                MBEDTLS_SSL_EARLY_DATA_STATE_NO_IND_SENT);

    ret = mbedtls_ssl_handshake(&(server_ep.ssl));
    TEST_EQUAL(ret, MBEDTLS_ERR_SSL_WANT_READ);

    /*
     * Write and if possible read as much as possible chunks of write_size
     * bytes data without getting over the max_early_data_size limit.
     */
    do {
        uint32_t read_early_data_size = 0;

        /*
         * The contents of the early data are not very important, write a
         * pattern that varies byte-by-byte and is different for every chunk of
         * early data.
         */
        if ((written_early_data_size + write_size) > max_early_data_size) {
            break;
        }

        /*
         * If the server rejected early data, base the determination of when
         * to stop the loop on the expanded size (padding and encryption
         * expansion) of early data on server side and the number of early data
         * received so far by the server (multiple of the expanded size).
         */
        if ((expanded_early_data_chunk_size != 0) &&
            ((server_ep.ssl.total_early_data_size +
              expanded_early_data_chunk_size) > max_early_data_size)) {
            break;
        }

        for (size_t i = 0; i < write_size; i++) {
            buf_write[i] = (unsigned char) (written_early_data_size + i);
        }

        ret = write_early_data(&(client_ep.ssl), buf_write, write_size);
        TEST_EQUAL(ret, write_size);
        written_early_data_size += write_size;

        switch (scenario) {
            case TEST_EARLY_DATA_ACCEPTED:
                while (read_early_data_size < write_size) {
                    ret = mbedtls_ssl_handshake(&(server_ep.ssl));
                    TEST_EQUAL(ret, MBEDTLS_ERR_SSL_RECEIVED_EARLY_DATA);

                    ret = mbedtls_ssl_read_early_data(&(server_ep.ssl),
                                                      buf_read, read_size);
                    TEST_ASSERT(ret > 0);

                    TEST_MEMORY_COMPARE(buf_read, ret,
                                        buf_write + read_early_data_size, ret);
                    read_early_data_size += ret;

                    TEST_EQUAL(server_ep.ssl.total_early_data_size,
                               written_early_data_size);
                }
                break;

            case TEST_EARLY_DATA_SERVER_REJECTS: /* Intentional fallthrough */
            case TEST_EARLY_DATA_HRR:
                ret = mbedtls_ssl_handshake(&(server_ep.ssl));
                /*
                 * In this write loop we try to always stay below the
                 * max_early_data_size limit but if max_early_data_size is very
                 * small we may exceed the max_early_data_size limit on the
                 * first write. In TEST_EARLY_DATA_SERVER_REJECTS/
                 * TEST_EARLY_DATA_HRR scenario, this is for sure the case if
                 * max_early_data_size is smaller than the smallest possible
                 * inner content/protected record. Take into account this
                 * possibility here but only for max_early_data_size values
                 * that are close to write_size. Below, '1' is for the inner
                 * type byte and '16' is to take into account some AEAD
                 * expansion (tag, ...).
                 */
                if (ret == MBEDTLS_ERR_SSL_UNEXPECTED_MESSAGE) {
                    if (scenario == TEST_EARLY_DATA_SERVER_REJECTS) {
                        TEST_LE_U(max_early_data_size,
                                  write_size + 1 +
                                  MBEDTLS_SSL_CID_TLS1_3_PADDING_GRANULARITY);
                    } else {
                        TEST_LE_U(max_early_data_size,
                                  write_size + 1 + 16 +
                                  MBEDTLS_SSL_CID_TLS1_3_PADDING_GRANULARITY);
                    }
                    goto exit;
                }

                TEST_ASSERT(ret == MBEDTLS_ERR_SSL_WANT_READ);

                TEST_EQUAL(server_pattern.counter, 1);
                server_pattern.counter = 0;
                if (expanded_early_data_chunk_size == 0) {
                    expanded_early_data_chunk_size = server_ep.ssl.total_early_data_size;
                }
                break;
        }
        TEST_LE_U(server_ep.ssl.total_early_data_size, max_early_data_size);
    } while (1);

    mbedtls_debug_set_threshold(3);
    ret = write_early_data(&(client_ep.ssl), buf_write, write_size);
    TEST_EQUAL(ret, write_size);

    ret = mbedtls_snprintf(pattern, sizeof(pattern),
                           "EarlyData: Too much early data received");
    TEST_ASSERT(ret < (int) sizeof(pattern));

    ret = mbedtls_ssl_handshake(&(server_ep.ssl));
    TEST_EQUAL(ret, MBEDTLS_ERR_SSL_UNEXPECTED_MESSAGE);
    TEST_EQUAL(server_pattern.counter, 1);

exit:
    mbedtls_test_ssl_endpoint_free(&client_ep, NULL);
    mbedtls_test_ssl_endpoint_free(&server_ep, NULL);
    mbedtls_test_free_handshake_options(&client_options);
    mbedtls_test_free_handshake_options(&server_options);
    mbedtls_ssl_session_free(&saved_session);
    mbedtls_free(buf_write);
    mbedtls_free(buf_read);
    mbedtls_debug_set_threshold(0);
    PSA_DONE();
}
/* END_CASE */<|MERGE_RESOLUTION|>--- conflicted
+++ resolved
@@ -3985,28 +3985,19 @@
                         break;
 
                     case TEST_EARLY_DATA_HRR:
-<<<<<<< HEAD
-                        if (client_ep.ssl.handshake->hello_retry_request_count == 0) {
-                            TEST_EQUAL(client_ep.ssl.early_data_status,
-                                       MBEDTLS_SSL_EARLY_DATA_STATUS_CAN_WRITE);
-                            memcpy(client_random,
+                        if (!client_ep.ssl.handshake->hello_retry_request_flag) {
+                            TEST_EQUAL(client_ep.ssl.early_data_state,
+                                       MBEDTLS_SSL_EARLY_DATA_STATE_CAN_WRITE);
+                             memcpy(client_random,
                                    client_ep.ssl.handshake->randbytes,
                                    MBEDTLS_CLIENT_HELLO_RANDOM_LEN);
                         } else {
-                            TEST_EQUAL(client_ep.ssl.early_data_status,
-                                       MBEDTLS_SSL_EARLY_DATA_STATUS_REJECTED);
+                            TEST_EQUAL(client_ep.ssl.early_data_state,
+                                       MBEDTLS_SSL_EARLY_DATA_STATE_REJECTED);
                             TEST_MEMORY_COMPARE(client_random,
                                                 MBEDTLS_CLIENT_HELLO_RANDOM_LEN,
                                                 client_ep.ssl.handshake->randbytes,
                                                 MBEDTLS_CLIENT_HELLO_RANDOM_LEN);
-=======
-                        if (!client_ep.ssl.handshake->hello_retry_request_flag) {
-                            TEST_EQUAL(client_ep.ssl.early_data_state,
-                                       MBEDTLS_SSL_EARLY_DATA_STATE_CAN_WRITE);
-                        } else {
-                            TEST_EQUAL(client_ep.ssl.early_data_state,
-                                       MBEDTLS_SSL_EARLY_DATA_STATE_REJECTED);
->>>>>>> 5c77ad0f
                         }
                         break;
 
