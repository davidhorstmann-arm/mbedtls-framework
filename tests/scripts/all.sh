--- conflicted
+++ resolved
@@ -798,8 +798,6 @@
     make test
 }
 
-<<<<<<< HEAD
-=======
 component_test_psa_crypto_client () {
     msg "build: default config - PSA_CRYPTO_C + PSA_CRYPTO_CLIENT, make"
     scripts/config.py unset MBEDTLS_PSA_CRYPTO_C
@@ -811,46 +809,6 @@
     make test
 }
 
-component_test_zlib_make() {
-    msg "build: zlib enabled, make"
-    scripts/config.py set MBEDTLS_ZLIB_SUPPORT
-    make ZLIB=1 CFLAGS='-Werror -O1'
-
-    msg "test: main suites (zlib, make)"
-    make test
-
-    msg "test: ssl-opt.sh (zlib, make)"
-    if_build_succeeded tests/ssl-opt.sh
-}
-support_test_zlib_make () {
-    base=support_test_zlib_$$
-    cat <<'EOF' > ${base}.c
-#include "zlib.h"
-int main(void) { return 0; }
-EOF
-    gcc -o ${base}.exe ${base}.c -lz 2>/dev/null
-    ret=$?
-    rm -f ${base}.*
-    return $ret
-}
-
-component_test_zlib_cmake() {
-    msg "build: zlib enabled, cmake"
-    scripts/config.py set MBEDTLS_ZLIB_SUPPORT
-    cmake -D ENABLE_ZLIB_SUPPORT=On -D CMAKE_BUILD_TYPE:String=Check .
-    make
-
-    msg "test: main suites (zlib, cmake)"
-    make test
-
-    msg "test: ssl-opt.sh (zlib, cmake)"
-    if_build_succeeded tests/ssl-opt.sh
-}
-support_test_zlib_cmake () {
-    support_test_zlib_make "$@"
-}
-
->>>>>>> fce7061a
 component_test_ref_configs () {
     msg "test/build: ref-configs (ASan build)" # ~ 6 min 20s
     CC=gcc cmake -D CMAKE_BUILD_TYPE:String=Asan .
