
# To compile on SunOS: add "-lsocket -lnsl" to LDFLAGS
# To compile on MinGW: add "-lws2_32" to LDFLAGS or define WINDOWS in your env
# To compile with PKCS11: add "-lpkcs11-helper" to LDFLAGS

CFLAGS	+= -I../include -D_FILE_OFFSET_BITS=64 -Wall -W -Wdeclaration-after-statement
OFLAGS	= -O2
LDFLAGS	+= -L../library -lmbedtls$(SHARED_SUFFIX) $(SYS_LDFLAGS)

ifdef DEBUG
CFLAGS += -g3
endif

#
# if we running on Windows build
# for Windows
#
ifdef WINDOWS
WINDOWS_BUILD=1
endif

ifdef WINDOWS_BUILD
DLEXT=dll
EXEXT=.exe
LDFLAGS += -lws2_32
ifdef SHARED
SHARED_SUFFIX=.$(DLEXT)
endif
endif

# Zlib shared library extensions:
ifdef ZLIB
LDFLAGS += -lz
endif

<<<<<<< HEAD
APPS =	aes/aescrypt2	aes/crypt_and_hash	\
	hash/hello			hash/generic_sum	\
	hash/md5sum			hash/sha1sum		\
	hash/sha2sum		pkey/dh_client		\
	pkey/dh_genprime	pkey/dh_server		\
	pkey/gen_key							\
	pkey/key_app		pkey/key_app_writer	\
	pkey/mpi_demo		pkey/pk_decrypt		\
	pkey/pk_encrypt		pkey/pk_sign		\
	pkey/pk_verify		pkey/rsa_genkey		\
	pkey/rsa_decrypt	pkey/rsa_encrypt	\
	pkey/rsa_sign		pkey/rsa_verify		\
	pkey/rsa_sign_pss	pkey/rsa_verify_pss \
	ssl/dtls_client		ssl/dtls_server		\
	ssl/ssl_client1		ssl/ssl_client2		\
	ssl/ssl_server		ssl/ssl_server2		\
	ssl/ssl_fork_server						\
	ssl/ssl_mail_client	random/gen_entropy	\
	random/gen_random_havege				\
	random/gen_random_ctr_drbg				\
	test/ssl_cert_test	test/benchmark		\
	test/selftest		test/ssl_test		\
	test/udp_proxy							\
	util/pem2der		util/strerror		\
	x509/cert_app		x509/crl_app		\
	x509/cert_req
=======
APPS =	aes/aescrypt2$(EXEXT)		aes/crypt_and_hash$(EXEXT)	\
	hash/hello$(EXEXT)		hash/generic_sum$(EXEXT)	\
	hash/md5sum$(EXEXT)		hash/sha1sum$(EXEXT)		\
	hash/sha2sum$(EXEXT)		pkey/dh_client$(EXEXT)		\
	pkey/dh_genprime$(EXEXT)	pkey/dh_server$(EXEXT)		\
	pkey/gen_key$(EXEXT)						\
	pkey/key_app$(EXEXT)		pkey/key_app_writer$(EXEXT)	\
	pkey/mpi_demo$(EXEXT)		pkey/pk_decrypt$(EXEXT)		\
	pkey/pk_encrypt$(EXEXT)		pkey/pk_sign$(EXEXT)		\
	pkey/pk_verify$(EXEXT)		pkey/rsa_genkey$(EXEXT)		\
	pkey/rsa_decrypt$(EXEXT)	pkey/rsa_encrypt$(EXEXT)	\
	pkey/rsa_sign$(EXEXT)		pkey/rsa_verify$(EXEXT)		\
	pkey/rsa_sign_pss$(EXEXT)	pkey/rsa_verify_pss$(EXEXT)	\
	ssl/ssl_client1$(EXEXT)		ssl/ssl_client2$(EXEXT)		\
	ssl/ssl_server$(EXEXT)		ssl/ssl_server2$(EXEXT)		\
	ssl/ssl_fork_server$(EXEXT)	ssl/mini_client$(EXEXT)		\
	ssl/ssl_mail_client$(EXEXT)	random/gen_entropy$(EXEXT)	\
	random/gen_random_havege$(EXEXT)				\
	random/gen_random_ctr_drbg$(EXEXT)				\
	test/ssl_cert_test$(EXEXT)	test/benchmark$(EXEXT)		\
	test/selftest$(EXEXT)		test/ssl_test$(EXEXT)		\
	util/pem2der$(EXEXT)		util/strerror$(EXEXT)		\
	x509/cert_app$(EXEXT)		x509/crl_app$(EXEXT)		\
	x509/cert_req$(EXEXT)
>>>>>>> ad350ed7

ifdef OPENSSL
APPS +=	test/o_p_test
endif

ifdef PTHREAD
APPS +=	ssl/ssl_pthread_server
endif

.SILENT:

all: $(APPS)

aes/aescrypt2$(EXEXT): aes/aescrypt2.c ../library/libmbedtls.a
	echo   "  CC    aes/aescrypt2.c"
	$(CC) $(CFLAGS) $(OFLAGS) aes/aescrypt2.c    $(LDFLAGS) -o $@

aes/crypt_and_hash$(EXEXT): aes/crypt_and_hash.c ../library/libmbedtls.a
	echo   "  CC    aes/crypt_and_hash.c"
	$(CC) $(CFLAGS) $(OFLAGS) aes/crypt_and_hash.c $(LDFLAGS) -o $@

hash/hello$(EXEXT): hash/hello.c ../library/libmbedtls.a
	echo   "  CC    hash/hello.c"
	$(CC) $(CFLAGS) $(OFLAGS) hash/hello.c       $(LDFLAGS) -o $@

hash/generic_sum$(EXEXT): hash/generic_sum.c ../library/libmbedtls.a
	echo   "  CC    hash/generic_sum.c"
	$(CC) $(CFLAGS) $(OFLAGS) hash/generic_sum.c $(LDFLAGS) -o $@

hash/md5sum$(EXEXT): hash/md5sum.c ../library/libmbedtls.a
	echo   "  CC    hash/md5sum.c"
	$(CC) $(CFLAGS) $(OFLAGS) hash/md5sum.c      $(LDFLAGS) -o $@

hash/sha1sum$(EXEXT): hash/sha1sum.c ../library/libmbedtls.a
	echo   "  CC    hash/sha1sum.c"
	$(CC) $(CFLAGS) $(OFLAGS) hash/sha1sum.c     $(LDFLAGS) -o $@

hash/sha2sum$(EXEXT): hash/sha2sum.c ../library/libmbedtls.a
	echo   "  CC    hash/sha2sum.c"
	$(CC) $(CFLAGS) $(OFLAGS) hash/sha2sum.c     $(LDFLAGS) -o $@

pkey/dh_client$(EXEXT): pkey/dh_client.c ../library/libmbedtls.a
	echo   "  CC    pkey/dh_client.c"
	$(CC) $(CFLAGS) $(OFLAGS) pkey/dh_client.c   $(LDFLAGS) -o $@

pkey/dh_genprime$(EXEXT): pkey/dh_genprime.c ../library/libmbedtls.a
	echo   "  CC    pkey/dh_genprime.c"
	$(CC) $(CFLAGS) $(OFLAGS) pkey/dh_genprime.c $(LDFLAGS) -o $@

pkey/dh_server$(EXEXT): pkey/dh_server.c ../library/libmbedtls.a
	echo   "  CC    pkey/dh_server.c"
	$(CC) $(CFLAGS) $(OFLAGS) pkey/dh_server.c   $(LDFLAGS) -o $@

pkey/ecdsa$(EXEXT): pkey/ecdsa.c ../library/libmbedtls.a
	echo   "  CC    pkey/ecdsa.c"
	$(CC) $(CFLAGS) $(OFLAGS) pkey/ecdsa.c       $(LDFLAGS) -o $@

pkey/gen_key$(EXEXT): pkey/gen_key.c ../library/libmbedtls.a
	echo   "  CC    pkey/gen_key.c"
	$(CC) $(CFLAGS) $(OFLAGS) pkey/gen_key.c   $(LDFLAGS) -o $@

pkey/key_app$(EXEXT): pkey/key_app.c ../library/libmbedtls.a
	echo   "  CC    pkey/key_app.c"
	$(CC) $(CFLAGS) $(OFLAGS) pkey/key_app.c   $(LDFLAGS) -o $@

pkey/key_app_writer$(EXEXT): pkey/key_app_writer.c ../library/libmbedtls.a
	echo   "  CC    pkey/key_app_writer.c"
	$(CC) $(CFLAGS) $(OFLAGS) pkey/key_app_writer.c   $(LDFLAGS) -o $@

pkey/mpi_demo$(EXEXT): pkey/mpi_demo.c ../library/libmbedtls.a
	echo   "  CC    pkey/mpi_demo.c"
	$(CC) $(CFLAGS) $(OFLAGS) pkey/mpi_demo.c    $(LDFLAGS) -o $@

pkey/pk_decrypt$(EXEXT): pkey/pk_decrypt.c ../library/libmbedtls.a
	echo   "  CC    pkey/pk_decrypt.c"
	$(CC) $(CFLAGS) $(OFLAGS) pkey/pk_decrypt.c    $(LDFLAGS) -o $@

pkey/pk_encrypt$(EXEXT): pkey/pk_encrypt.c ../library/libmbedtls.a
	echo   "  CC    pkey/pk_encrypt.c"
	$(CC) $(CFLAGS) $(OFLAGS) pkey/pk_encrypt.c    $(LDFLAGS) -o $@

pkey/pk_sign$(EXEXT): pkey/pk_sign.c ../library/libmbedtls.a
	echo   "  CC    pkey/pk_sign.c"
	$(CC) $(CFLAGS) $(OFLAGS) pkey/pk_sign.c    $(LDFLAGS) -o $@

pkey/pk_verify$(EXEXT): pkey/pk_verify.c ../library/libmbedtls.a
	echo   "  CC    pkey/pk_verify.c"
	$(CC) $(CFLAGS) $(OFLAGS) pkey/pk_verify.c  $(LDFLAGS) -o $@

pkey/rsa_genkey$(EXEXT): pkey/rsa_genkey.c ../library/libmbedtls.a
	echo   "  CC    pkey/rsa_genkey.c"
	$(CC) $(CFLAGS) $(OFLAGS) pkey/rsa_genkey.c  $(LDFLAGS) -o $@

pkey/rsa_sign$(EXEXT): pkey/rsa_sign.c ../library/libmbedtls.a
	echo   "  CC    pkey/rsa_sign.c"
	$(CC) $(CFLAGS) $(OFLAGS) pkey/rsa_sign.c    $(LDFLAGS) -o $@

pkey/rsa_verify$(EXEXT): pkey/rsa_verify.c ../library/libmbedtls.a
	echo   "  CC    pkey/rsa_verify.c"
	$(CC) $(CFLAGS) $(OFLAGS) pkey/rsa_verify.c  $(LDFLAGS) -o $@

pkey/rsa_sign_pss$(EXEXT): pkey/rsa_sign_pss.c ../library/libmbedtls.a
	echo   "  CC    pkey/rsa_sign_pss.c"
	$(CC) $(CFLAGS) $(OFLAGS) pkey/rsa_sign_pss.c    $(LDFLAGS) -o $@

pkey/rsa_verify_pss$(EXEXT): pkey/rsa_verify_pss.c ../library/libmbedtls.a
	echo   "  CC    pkey/rsa_verify_pss.c"
	$(CC) $(CFLAGS) $(OFLAGS) pkey/rsa_verify_pss.c  $(LDFLAGS) -o $@

pkey/rsa_decrypt$(EXEXT): pkey/rsa_decrypt.c ../library/libmbedtls.a
	echo   "  CC    pkey/rsa_decrypt.c"
	$(CC) $(CFLAGS) $(OFLAGS) pkey/rsa_decrypt.c    $(LDFLAGS) -o $@

pkey/rsa_encrypt$(EXEXT): pkey/rsa_encrypt.c ../library/libmbedtls.a
	echo   "  CC    pkey/rsa_encrypt.c"
	$(CC) $(CFLAGS) $(OFLAGS) pkey/rsa_encrypt.c    $(LDFLAGS) -o $@

random/gen_entropy$(EXEXT): random/gen_entropy.c ../library/libmbedtls.a
	echo   "  CC    random/gen_entropy.c"
	$(CC) $(CFLAGS) $(OFLAGS) random/gen_entropy.c $(LDFLAGS) -o $@

random/gen_random_havege$(EXEXT): random/gen_random_havege.c ../library/libmbedtls.a
	echo   "  CC    random/gen_random_havege.c"
	$(CC) $(CFLAGS) $(OFLAGS) random/gen_random_havege.c $(LDFLAGS) -o $@

random/gen_random_ctr_drbg$(EXEXT): random/gen_random_ctr_drbg.c ../library/libmbedtls.a
	echo   "  CC    random/gen_random_ctr_drbg.c"
	$(CC) $(CFLAGS) $(OFLAGS) random/gen_random_ctr_drbg.c $(LDFLAGS) -o $@

<<<<<<< HEAD
ssl/dtls_client: ssl/dtls_client.c ../library/libmbedtls.a
	echo   "  CC    ssl/dtls_client.c"
	$(CC) $(CFLAGS) $(OFLAGS) ssl/dtls_client.c  $(LDFLAGS) -o $@

ssl/dtls_server: ssl/dtls_server.c ../library/libmbedtls.a
	echo   "  CC    ssl/dtls_server.c"
	$(CC) $(CFLAGS) $(OFLAGS) ssl/dtls_server.c  $(LDFLAGS) -o $@

ssl/ssl_client1: ssl/ssl_client1.c ../library/libmbedtls.a
=======
ssl/ssl_client1$(EXEXT): ssl/ssl_client1.c ../library/libmbedtls.a
>>>>>>> ad350ed7
	echo   "  CC    ssl/ssl_client1.c"
	$(CC) $(CFLAGS) $(OFLAGS) ssl/ssl_client1.c  $(LDFLAGS) -o $@

ssl/ssl_client2$(EXEXT): ssl/ssl_client2.c ../library/libmbedtls.a
	echo   "  CC    ssl/ssl_client2.c"
	$(CC) $(CFLAGS) $(OFLAGS) ssl/ssl_client2.c  $(LDFLAGS) -o $@

ssl/ssl_server$(EXEXT): ssl/ssl_server.c ../library/libmbedtls.a
	echo   "  CC    ssl/ssl_server.c"
	$(CC) $(CFLAGS) $(OFLAGS) ssl/ssl_server.c   $(LDFLAGS) -o $@

ssl/ssl_server2$(EXEXT): ssl/ssl_server2.c ../library/libmbedtls.a
	echo   "  CC    ssl/ssl_server2.c"
	$(CC) $(CFLAGS) $(OFLAGS) ssl/ssl_server2.c   $(LDFLAGS) -o $@

ssl/ssl_fork_server$(EXEXT): ssl/ssl_fork_server.c ../library/libmbedtls.a
	echo   "  CC    ssl/ssl_fork_server.c"
	$(CC) $(CFLAGS) $(OFLAGS) ssl/ssl_fork_server.c   $(LDFLAGS) -o $@

ssl/ssl_pthread_server$(EXEXT): ssl/ssl_pthread_server.c ../library/libmbedtls.a
	echo   "  CC    ssl/ssl_pthread_server.c"
	$(CC) $(CFLAGS) $(OFLAGS) ssl/ssl_pthread_server.c   $(LDFLAGS) -o $@ -lpthread

ssl/ssl_mail_client$(EXEXT): ssl/ssl_mail_client.c ../library/libmbedtls.a
	echo   "  CC    ssl/ssl_mail_client.c"
	$(CC) $(CFLAGS) $(OFLAGS) ssl/ssl_mail_client.c   $(LDFLAGS) -o $@

ssl/mini_client$(EXEXT): ssl/mini_client.c ../library/libmbedtls.a
	echo   "  CC    ssl/mini_client.c"
	$(CC) $(CFLAGS) $(OFLAGS) ssl/mini_client.c   $(LDFLAGS) -o $@

test/ssl_cert_test$(EXEXT): test/ssl_cert_test.c ../library/libmbedtls.a
	echo   "  CC    test/ssl_cert_test.c"
	$(CC) $(CFLAGS) $(OFLAGS) test/ssl_cert_test.c   $(LDFLAGS) -o $@

test/benchmark$(EXEXT): test/benchmark.c ../library/libmbedtls.a
	echo   "  CC    test/benchmark.c"
	$(CC) $(CFLAGS) $(OFLAGS) test/benchmark.c   $(LDFLAGS) -o $@

test/selftest$(EXEXT): test/selftest.c ../library/libmbedtls.a
	echo   "  CC    test/selftest.c"
	$(CC) $(CFLAGS) $(OFLAGS) test/selftest.c    $(LDFLAGS) -o $@

test/ssl_test$(EXEXT): test/ssl_test.c ../library/libmbedtls.a
	echo   "  CC    test/ssl_test.c"
	$(CC) $(CFLAGS) $(OFLAGS) test/ssl_test.c    $(LDFLAGS) -o $@

<<<<<<< HEAD
test/udp_proxy: test/udp_proxy.c ../library/libmbedtls.a
	echo   "  CC    test/udp_proxy.c"
	$(CC) $(CFLAGS) $(OFLAGS) test/udp_proxy.c    $(LDFLAGS) -o $@

test/o_p_test: test/o_p_test.c ../library/libmbedtls.a
=======
test/o_p_test$(EXEXT): test/o_p_test.c ../library/libmbedtls.a
>>>>>>> ad350ed7
	echo   "  CC    test/o_p_test.c"
	$(CC) $(CFLAGS) $(OFLAGS) test/o_p_test.c    $(LDFLAGS) -o $@ -lssl -lcrypto

util/pem2der$(EXEXT): util/pem2der.c ../library/libmbedtls.a
	echo   "  CC    util/pem2der.c"
	$(CC) $(CFLAGS) $(OFLAGS) util/pem2der.c    $(LDFLAGS) -o $@

util/strerror$(EXEXT): util/strerror.c ../library/libmbedtls.a
	echo   "  CC    util/strerror.c"
	$(CC) $(CFLAGS) $(OFLAGS) util/strerror.c    $(LDFLAGS) -o $@

x509/cert_app$(EXEXT): x509/cert_app.c ../library/libmbedtls.a
	echo   "  CC    x509/cert_app.c"
	$(CC) $(CFLAGS) $(OFLAGS) x509/cert_app.c    $(LDFLAGS) -o $@

x509/crl_app$(EXEXT): x509/crl_app.c ../library/libmbedtls.a
	echo   "  CC    x509/crl_app.c"
	$(CC) $(CFLAGS) $(OFLAGS) x509/crl_app.c    $(LDFLAGS) -o $@

x509/cert_req$(EXEXT): x509/cert_req.c ../library/libmbedtls.a
	echo   "  CC    x509/cert_req.c"
	$(CC) $(CFLAGS) $(OFLAGS) x509/cert_req.c    $(LDFLAGS) -o $@

clean:
ifndef WINDOWS
	rm -f $(APPS)
endif
ifdef WINDOWS
	del /S /Q /F *.o *.exe
endif

list:
	echo $(APPS)<|MERGE_RESOLUTION|>--- conflicted
+++ resolved
@@ -33,34 +33,6 @@
 LDFLAGS += -lz
 endif
 
-<<<<<<< HEAD
-APPS =	aes/aescrypt2	aes/crypt_and_hash	\
-	hash/hello			hash/generic_sum	\
-	hash/md5sum			hash/sha1sum		\
-	hash/sha2sum		pkey/dh_client		\
-	pkey/dh_genprime	pkey/dh_server		\
-	pkey/gen_key							\
-	pkey/key_app		pkey/key_app_writer	\
-	pkey/mpi_demo		pkey/pk_decrypt		\
-	pkey/pk_encrypt		pkey/pk_sign		\
-	pkey/pk_verify		pkey/rsa_genkey		\
-	pkey/rsa_decrypt	pkey/rsa_encrypt	\
-	pkey/rsa_sign		pkey/rsa_verify		\
-	pkey/rsa_sign_pss	pkey/rsa_verify_pss \
-	ssl/dtls_client		ssl/dtls_server		\
-	ssl/ssl_client1		ssl/ssl_client2		\
-	ssl/ssl_server		ssl/ssl_server2		\
-	ssl/ssl_fork_server						\
-	ssl/ssl_mail_client	random/gen_entropy	\
-	random/gen_random_havege				\
-	random/gen_random_ctr_drbg				\
-	test/ssl_cert_test	test/benchmark		\
-	test/selftest		test/ssl_test		\
-	test/udp_proxy							\
-	util/pem2der		util/strerror		\
-	x509/cert_app		x509/crl_app		\
-	x509/cert_req
-=======
 APPS =	aes/aescrypt2$(EXEXT)		aes/crypt_and_hash$(EXEXT)	\
 	hash/hello$(EXEXT)		hash/generic_sum$(EXEXT)	\
 	hash/md5sum$(EXEXT)		hash/sha1sum$(EXEXT)		\
@@ -74,6 +46,7 @@
 	pkey/rsa_decrypt$(EXEXT)	pkey/rsa_encrypt$(EXEXT)	\
 	pkey/rsa_sign$(EXEXT)		pkey/rsa_verify$(EXEXT)		\
 	pkey/rsa_sign_pss$(EXEXT)	pkey/rsa_verify_pss$(EXEXT)	\
+	ssl/dtls_client$(EXEXT)		ssl/dtls_server$(EXEXT)		\
 	ssl/ssl_client1$(EXEXT)		ssl/ssl_client2$(EXEXT)		\
 	ssl/ssl_server$(EXEXT)		ssl/ssl_server2$(EXEXT)		\
 	ssl/ssl_fork_server$(EXEXT)	ssl/mini_client$(EXEXT)		\
@@ -82,10 +55,10 @@
 	random/gen_random_ctr_drbg$(EXEXT)				\
 	test/ssl_cert_test$(EXEXT)	test/benchmark$(EXEXT)		\
 	test/selftest$(EXEXT)		test/ssl_test$(EXEXT)		\
+	test/udp_proxy$(EXEXT)						\
 	util/pem2der$(EXEXT)		util/strerror$(EXEXT)		\
 	x509/cert_app$(EXEXT)		x509/crl_app$(EXEXT)		\
 	x509/cert_req$(EXEXT)
->>>>>>> ad350ed7
 
 ifdef OPENSSL
 APPS +=	test/o_p_test
@@ -215,19 +188,15 @@
 	echo   "  CC    random/gen_random_ctr_drbg.c"
 	$(CC) $(CFLAGS) $(OFLAGS) random/gen_random_ctr_drbg.c $(LDFLAGS) -o $@
 
-<<<<<<< HEAD
-ssl/dtls_client: ssl/dtls_client.c ../library/libmbedtls.a
+ssl/dtls_client$(EXEXT): ssl/dtls_client.c ../library/libmbedtls.a
 	echo   "  CC    ssl/dtls_client.c"
 	$(CC) $(CFLAGS) $(OFLAGS) ssl/dtls_client.c  $(LDFLAGS) -o $@
 
-ssl/dtls_server: ssl/dtls_server.c ../library/libmbedtls.a
+ssl/dtls_server$(EXEXT): ssl/dtls_server.c ../library/libmbedtls.a
 	echo   "  CC    ssl/dtls_server.c"
 	$(CC) $(CFLAGS) $(OFLAGS) ssl/dtls_server.c  $(LDFLAGS) -o $@
 
-ssl/ssl_client1: ssl/ssl_client1.c ../library/libmbedtls.a
-=======
 ssl/ssl_client1$(EXEXT): ssl/ssl_client1.c ../library/libmbedtls.a
->>>>>>> ad350ed7
 	echo   "  CC    ssl/ssl_client1.c"
 	$(CC) $(CFLAGS) $(OFLAGS) ssl/ssl_client1.c  $(LDFLAGS) -o $@
 
@@ -275,15 +244,11 @@
 	echo   "  CC    test/ssl_test.c"
 	$(CC) $(CFLAGS) $(OFLAGS) test/ssl_test.c    $(LDFLAGS) -o $@
 
-<<<<<<< HEAD
-test/udp_proxy: test/udp_proxy.c ../library/libmbedtls.a
+test/udp_proxy$(EXEXT): test/udp_proxy.c ../library/libmbedtls.a
 	echo   "  CC    test/udp_proxy.c"
 	$(CC) $(CFLAGS) $(OFLAGS) test/udp_proxy.c    $(LDFLAGS) -o $@
 
-test/o_p_test: test/o_p_test.c ../library/libmbedtls.a
-=======
 test/o_p_test$(EXEXT): test/o_p_test.c ../library/libmbedtls.a
->>>>>>> ad350ed7
 	echo   "  CC    test/o_p_test.c"
 	$(CC) $(CFLAGS) $(OFLAGS) test/o_p_test.c    $(LDFLAGS) -o $@ -lssl -lcrypto
 
