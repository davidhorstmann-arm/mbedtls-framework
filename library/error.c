/*
 *  Error message information
 *
 *  Copyright (C) 2006-2014, ARM Limited, All Rights Reserved
 *
 *  This file is part of mbed TLS (https://polarssl.org)
 *
 *  This program is free software; you can redistribute it and/or modify
 *  it under the terms of the GNU General Public License as published by
 *  the Free Software Foundation; either version 2 of the License, or
 *  (at your option) any later version.
 *
 *  This program is distributed in the hope that it will be useful,
 *  but WITHOUT ANY WARRANTY; without even the implied warranty of
 *  MERCHANTABILITY or FITNESS FOR A PARTICULAR PURPOSE.  See the
 *  GNU General Public License for more details.
 *
 *  You should have received a copy of the GNU General Public License along
 *  with this program; if not, write to the Free Software Foundation, Inc.,
 *  51 Franklin Street, Fifth Floor, Boston, MA 02110-1301 USA.
 */

#if !defined(POLARSSL_CONFIG_FILE)
#include "polarssl/config.h"
#else
#include POLARSSL_CONFIG_FILE
#endif

#if defined(POLARSSL_ERROR_C) || defined(POLARSSL_ERROR_STRERROR_DUMMY)
#include "polarssl/error.h"
#include <string.h>
#endif

#if defined(POLARSSL_PLATFORM_C)
#include "polarssl/platform.h"
#else
#define polarssl_snprintf snprintf
#endif

#if defined(POLARSSL_ERROR_C)

#include <stdio.h>

#if defined(POLARSSL_AES_C)
#include "polarssl/aes.h"
#endif

#if defined(POLARSSL_BASE64_C)
#include "polarssl/base64.h"
#endif

#if defined(POLARSSL_BIGNUM_C)
#include "polarssl/bignum.h"
#endif

#if defined(POLARSSL_BLOWFISH_C)
#include "polarssl/blowfish.h"
#endif

#if defined(POLARSSL_CAMELLIA_C)
#include "polarssl/camellia.h"
#endif

#if defined(POLARSSL_CCM_C)
#include "polarssl/ccm.h"
#endif

#if defined(POLARSSL_CIPHER_C)
#include "polarssl/cipher.h"
#endif

#if defined(POLARSSL_CTR_DRBG_C)
#include "polarssl/ctr_drbg.h"
#endif

#if defined(POLARSSL_DES_C)
#include "polarssl/des.h"
#endif

#if defined(POLARSSL_DHM_C)
#include "polarssl/dhm.h"
#endif

#if defined(POLARSSL_ECP_C)
#include "polarssl/ecp.h"
#endif

#if defined(POLARSSL_ENTROPY_C)
#include "polarssl/entropy.h"
#endif

#if defined(POLARSSL_GCM_C)
#include "polarssl/gcm.h"
#endif

#if defined(POLARSSL_HMAC_DRBG_C)
#include "polarssl/hmac_drbg.h"
#endif

#if defined(POLARSSL_MD_C)
#include "polarssl/md.h"
#endif

#if defined(POLARSSL_MD2_C)
#include "polarssl/md2.h"
#endif

#if defined(POLARSSL_MD4_C)
#include "polarssl/md4.h"
#endif

#if defined(POLARSSL_MD5_C)
#include "polarssl/md5.h"
#endif

#if defined(POLARSSL_NET_C)
#include "polarssl/net.h"
#endif

#if defined(POLARSSL_OID_C)
#include "polarssl/oid.h"
#endif

#if defined(POLARSSL_PADLOCK_C)
#include "polarssl/padlock.h"
#endif

#if defined(POLARSSL_PBKDF2_C)
#include "polarssl/pbkdf2.h"
#endif

#if defined(POLARSSL_PEM_PARSE_C) || defined(POLARSSL_PEM_WRITE_C)
#include "polarssl/pem.h"
#endif

#if defined(POLARSSL_PK_C)
#include "polarssl/pk.h"
#endif

#if defined(POLARSSL_PKCS12_C)
#include "polarssl/pkcs12.h"
#endif

#if defined(POLARSSL_PKCS5_C)
#include "polarssl/pkcs5.h"
#endif

#if defined(POLARSSL_RIPEMD160_C)
#include "polarssl/ripemd160.h"
#endif

#if defined(POLARSSL_RSA_C)
#include "polarssl/rsa.h"
#endif

#if defined(POLARSSL_SHA1_C)
#include "polarssl/sha1.h"
#endif

#if defined(POLARSSL_SHA256_C)
#include "polarssl/sha256.h"
#endif

#if defined(POLARSSL_SHA512_C)
#include "polarssl/sha512.h"
#endif

#if defined(POLARSSL_SSL_TLS_C)
#include "polarssl/ssl.h"
#endif

#if defined(POLARSSL_THREADING_C)
#include "polarssl/threading.h"
#endif

#if defined(POLARSSL_X509_USE_C) || defined(POLARSSL_X509_CREATE_C)
#include "polarssl/x509.h"
#endif

#if defined(POLARSSL_XTEA_C)
#include "polarssl/xtea.h"
#endif

#if defined(_MSC_VER) && !defined  snprintf && !defined(EFIX64) && \
    !defined(EFI32)
#define  snprintf  _snprintf
#endif

void polarssl_strerror( int ret, char *buf, size_t buflen )
{
    size_t len;
    int use_ret;

    if( buflen == 0 )
        return;

    memset( buf, 0x00, buflen );
    /* Reduce buflen to make sure MSVC _snprintf() ends with \0 as well */
    buflen -= 1;

    if( ret < 0 )
        ret = -ret;

    if( ret & 0xFF80 )
    {
        use_ret = ret & 0xFF80;

        // High level error codes
        //
        // BEGIN generated code
#if defined(POLARSSL_CIPHER_C)
        if( use_ret == -(POLARSSL_ERR_CIPHER_FEATURE_UNAVAILABLE) )
            polarssl_snprintf( buf, buflen, "CIPHER - The selected feature is not available" );
        if( use_ret == -(POLARSSL_ERR_CIPHER_BAD_INPUT_DATA) )
            polarssl_snprintf( buf, buflen, "CIPHER - Bad input parameters to function" );
        if( use_ret == -(POLARSSL_ERR_CIPHER_ALLOC_FAILED) )
            polarssl_snprintf( buf, buflen, "CIPHER - Failed to allocate memory" );
        if( use_ret == -(POLARSSL_ERR_CIPHER_INVALID_PADDING) )
            polarssl_snprintf( buf, buflen, "CIPHER - Input data contains invalid padding and is rejected" );
        if( use_ret == -(POLARSSL_ERR_CIPHER_FULL_BLOCK_EXPECTED) )
            polarssl_snprintf( buf, buflen, "CIPHER - Decryption of block requires a full block" );
        if( use_ret == -(POLARSSL_ERR_CIPHER_AUTH_FAILED) )
            polarssl_snprintf( buf, buflen, "CIPHER - Authentication failed (for AEAD modes)" );
#endif /* POLARSSL_CIPHER_C */

#if defined(POLARSSL_DHM_C)
        if( use_ret == -(POLARSSL_ERR_DHM_BAD_INPUT_DATA) )
            polarssl_snprintf( buf, buflen, "DHM - Bad input parameters to function" );
        if( use_ret == -(POLARSSL_ERR_DHM_READ_PARAMS_FAILED) )
            polarssl_snprintf( buf, buflen, "DHM - Reading of the DHM parameters failed" );
        if( use_ret == -(POLARSSL_ERR_DHM_MAKE_PARAMS_FAILED) )
            polarssl_snprintf( buf, buflen, "DHM - Making of the DHM parameters failed" );
        if( use_ret == -(POLARSSL_ERR_DHM_READ_PUBLIC_FAILED) )
            polarssl_snprintf( buf, buflen, "DHM - Reading of the public values failed" );
        if( use_ret == -(POLARSSL_ERR_DHM_MAKE_PUBLIC_FAILED) )
            polarssl_snprintf( buf, buflen, "DHM - Making of the public value failed" );
        if( use_ret == -(POLARSSL_ERR_DHM_CALC_SECRET_FAILED) )
            polarssl_snprintf( buf, buflen, "DHM - Calculation of the DHM secret failed" );
        if( use_ret == -(POLARSSL_ERR_DHM_INVALID_FORMAT) )
            polarssl_snprintf( buf, buflen, "DHM - The ASN.1 data is not formatted correctly" );
        if( use_ret == -(POLARSSL_ERR_DHM_MALLOC_FAILED) )
            polarssl_snprintf( buf, buflen, "DHM - Allocation of memory failed" );
        if( use_ret == -(POLARSSL_ERR_DHM_FILE_IO_ERROR) )
            polarssl_snprintf( buf, buflen, "DHM - Read/write of file failed" );
#endif /* POLARSSL_DHM_C */

#if defined(POLARSSL_ECP_C)
        if( use_ret == -(POLARSSL_ERR_ECP_BAD_INPUT_DATA) )
            polarssl_snprintf( buf, buflen, "ECP - Bad input parameters to function" );
        if( use_ret == -(POLARSSL_ERR_ECP_BUFFER_TOO_SMALL) )
            polarssl_snprintf( buf, buflen, "ECP - The buffer is too small to write to" );
        if( use_ret == -(POLARSSL_ERR_ECP_FEATURE_UNAVAILABLE) )
            polarssl_snprintf( buf, buflen, "ECP - Requested curve not available" );
        if( use_ret == -(POLARSSL_ERR_ECP_VERIFY_FAILED) )
            polarssl_snprintf( buf, buflen, "ECP - The signature is not valid" );
        if( use_ret == -(POLARSSL_ERR_ECP_MALLOC_FAILED) )
            polarssl_snprintf( buf, buflen, "ECP - Memory allocation failed" );
        if( use_ret == -(POLARSSL_ERR_ECP_RANDOM_FAILED) )
            polarssl_snprintf( buf, buflen, "ECP - Generation of random value, such as (ephemeral) key, failed" );
        if( use_ret == -(POLARSSL_ERR_ECP_INVALID_KEY) )
            polarssl_snprintf( buf, buflen, "ECP - Invalid private or public key" );
        if( use_ret == -(POLARSSL_ERR_ECP_SIG_LEN_MISMATCH) )
            polarssl_snprintf( buf, buflen, "ECP - Signature is valid but shorter than the user-supplied length" );
#endif /* POLARSSL_ECP_C */

#if defined(POLARSSL_MD_C)
        if( use_ret == -(POLARSSL_ERR_MD_FEATURE_UNAVAILABLE) )
            polarssl_snprintf( buf, buflen, "MD - The selected feature is not available" );
        if( use_ret == -(POLARSSL_ERR_MD_BAD_INPUT_DATA) )
            polarssl_snprintf( buf, buflen, "MD - Bad input parameters to function" );
        if( use_ret == -(POLARSSL_ERR_MD_ALLOC_FAILED) )
            polarssl_snprintf( buf, buflen, "MD - Failed to allocate memory" );
        if( use_ret == -(POLARSSL_ERR_MD_FILE_IO_ERROR) )
            polarssl_snprintf( buf, buflen, "MD - Opening or reading of file failed" );
#endif /* POLARSSL_MD_C */

#if defined(POLARSSL_PEM_PARSE_C) || defined(POLARSSL_PEM_WRITE_C)
        if( use_ret == -(POLARSSL_ERR_PEM_NO_HEADER_FOOTER_PRESENT) )
            polarssl_snprintf( buf, buflen, "PEM - No PEM header or footer found" );
        if( use_ret == -(POLARSSL_ERR_PEM_INVALID_DATA) )
            polarssl_snprintf( buf, buflen, "PEM - PEM string is not as expected" );
        if( use_ret == -(POLARSSL_ERR_PEM_MALLOC_FAILED) )
            polarssl_snprintf( buf, buflen, "PEM - Failed to allocate memory" );
        if( use_ret == -(POLARSSL_ERR_PEM_INVALID_ENC_IV) )
            polarssl_snprintf( buf, buflen, "PEM - RSA IV is not in hex-format" );
        if( use_ret == -(POLARSSL_ERR_PEM_UNKNOWN_ENC_ALG) )
            polarssl_snprintf( buf, buflen, "PEM - Unsupported key encryption algorithm" );
        if( use_ret == -(POLARSSL_ERR_PEM_PASSWORD_REQUIRED) )
            polarssl_snprintf( buf, buflen, "PEM - Private key password can't be empty" );
        if( use_ret == -(POLARSSL_ERR_PEM_PASSWORD_MISMATCH) )
            polarssl_snprintf( buf, buflen, "PEM - Given private key password does not allow for correct decryption" );
        if( use_ret == -(POLARSSL_ERR_PEM_FEATURE_UNAVAILABLE) )
            polarssl_snprintf( buf, buflen, "PEM - Unavailable feature, e.g. hashing/encryption combination" );
        if( use_ret == -(POLARSSL_ERR_PEM_BAD_INPUT_DATA) )
            polarssl_snprintf( buf, buflen, "PEM - Bad input parameters to function" );
#endif /* POLARSSL_PEM_PARSE_C || POLARSSL_PEM_WRITE_C */

#if defined(POLARSSL_PK_C)
        if( use_ret == -(POLARSSL_ERR_PK_MALLOC_FAILED) )
            polarssl_snprintf( buf, buflen, "PK - Memory alloation failed" );
        if( use_ret == -(POLARSSL_ERR_PK_TYPE_MISMATCH) )
            polarssl_snprintf( buf, buflen, "PK - Type mismatch, eg attempt to encrypt with an ECDSA key" );
        if( use_ret == -(POLARSSL_ERR_PK_BAD_INPUT_DATA) )
            polarssl_snprintf( buf, buflen, "PK - Bad input parameters to function" );
        if( use_ret == -(POLARSSL_ERR_PK_FILE_IO_ERROR) )
            polarssl_snprintf( buf, buflen, "PK - Read/write of file failed" );
        if( use_ret == -(POLARSSL_ERR_PK_KEY_INVALID_VERSION) )
            polarssl_snprintf( buf, buflen, "PK - Unsupported key version" );
        if( use_ret == -(POLARSSL_ERR_PK_KEY_INVALID_FORMAT) )
            polarssl_snprintf( buf, buflen, "PK - Invalid key tag or value" );
        if( use_ret == -(POLARSSL_ERR_PK_UNKNOWN_PK_ALG) )
            polarssl_snprintf( buf, buflen, "PK - Key algorithm is unsupported (only RSA and EC are supported)" );
        if( use_ret == -(POLARSSL_ERR_PK_PASSWORD_REQUIRED) )
            polarssl_snprintf( buf, buflen, "PK - Private key password can't be empty" );
        if( use_ret == -(POLARSSL_ERR_PK_PASSWORD_MISMATCH) )
            polarssl_snprintf( buf, buflen, "PK - Given private key password does not allow for correct decryption" );
        if( use_ret == -(POLARSSL_ERR_PK_INVALID_PUBKEY) )
            polarssl_snprintf( buf, buflen, "PK - The pubkey tag or value is invalid (only RSA and EC are supported)" );
        if( use_ret == -(POLARSSL_ERR_PK_INVALID_ALG) )
            polarssl_snprintf( buf, buflen, "PK - The algorithm tag or value is invalid" );
        if( use_ret == -(POLARSSL_ERR_PK_UNKNOWN_NAMED_CURVE) )
            polarssl_snprintf( buf, buflen, "PK - Elliptic curve is unsupported (only NIST curves are supported)" );
        if( use_ret == -(POLARSSL_ERR_PK_FEATURE_UNAVAILABLE) )
            polarssl_snprintf( buf, buflen, "PK - Unavailable feature, e.g. RSA disabled for RSA key" );
        if( use_ret == -(POLARSSL_ERR_PK_SIG_LEN_MISMATCH) )
            polarssl_snprintf( buf, buflen, "PK - The signature is valid but its length is less than expected" );
#endif /* POLARSSL_PK_C */

#if defined(POLARSSL_PKCS12_C)
        if( use_ret == -(POLARSSL_ERR_PKCS12_BAD_INPUT_DATA) )
            polarssl_snprintf( buf, buflen, "PKCS12 - Bad input parameters to function" );
        if( use_ret == -(POLARSSL_ERR_PKCS12_FEATURE_UNAVAILABLE) )
            polarssl_snprintf( buf, buflen, "PKCS12 - Feature not available, e.g. unsupported encryption scheme" );
        if( use_ret == -(POLARSSL_ERR_PKCS12_PBE_INVALID_FORMAT) )
            polarssl_snprintf( buf, buflen, "PKCS12 - PBE ASN.1 data not as expected" );
        if( use_ret == -(POLARSSL_ERR_PKCS12_PASSWORD_MISMATCH) )
            polarssl_snprintf( buf, buflen, "PKCS12 - Given private key password does not allow for correct decryption" );
#endif /* POLARSSL_PKCS12_C */

#if defined(POLARSSL_PKCS5_C)
        if( use_ret == -(POLARSSL_ERR_PKCS5_BAD_INPUT_DATA) )
            polarssl_snprintf( buf, buflen, "PKCS5 - Bad input parameters to function" );
        if( use_ret == -(POLARSSL_ERR_PKCS5_INVALID_FORMAT) )
            polarssl_snprintf( buf, buflen, "PKCS5 - Unexpected ASN.1 data" );
        if( use_ret == -(POLARSSL_ERR_PKCS5_FEATURE_UNAVAILABLE) )
            polarssl_snprintf( buf, buflen, "PKCS5 - Requested encryption or digest alg not available" );
        if( use_ret == -(POLARSSL_ERR_PKCS5_PASSWORD_MISMATCH) )
            polarssl_snprintf( buf, buflen, "PKCS5 - Given private key password does not allow for correct decryption" );
#endif /* POLARSSL_PKCS5_C */

#if defined(POLARSSL_RSA_C)
        if( use_ret == -(POLARSSL_ERR_RSA_BAD_INPUT_DATA) )
            polarssl_snprintf( buf, buflen, "RSA - Bad input parameters to function" );
        if( use_ret == -(POLARSSL_ERR_RSA_INVALID_PADDING) )
            polarssl_snprintf( buf, buflen, "RSA - Input data contains invalid padding and is rejected" );
        if( use_ret == -(POLARSSL_ERR_RSA_KEY_GEN_FAILED) )
            polarssl_snprintf( buf, buflen, "RSA - Something failed during generation of a key" );
        if( use_ret == -(POLARSSL_ERR_RSA_KEY_CHECK_FAILED) )
            polarssl_snprintf( buf, buflen, "RSA - Key failed to pass the libraries validity check" );
        if( use_ret == -(POLARSSL_ERR_RSA_PUBLIC_FAILED) )
            polarssl_snprintf( buf, buflen, "RSA - The public key operation failed" );
        if( use_ret == -(POLARSSL_ERR_RSA_PRIVATE_FAILED) )
            polarssl_snprintf( buf, buflen, "RSA - The private key operation failed" );
        if( use_ret == -(POLARSSL_ERR_RSA_VERIFY_FAILED) )
            polarssl_snprintf( buf, buflen, "RSA - The PKCS#1 verification failed" );
        if( use_ret == -(POLARSSL_ERR_RSA_OUTPUT_TOO_LARGE) )
            polarssl_snprintf( buf, buflen, "RSA - The output buffer for decryption is not large enough" );
        if( use_ret == -(POLARSSL_ERR_RSA_RNG_FAILED) )
            polarssl_snprintf( buf, buflen, "RSA - The random generator failed to generate non-zeros" );
#endif /* POLARSSL_RSA_C */

#if defined(POLARSSL_SSL_TLS_C)
        if( use_ret == -(POLARSSL_ERR_SSL_FEATURE_UNAVAILABLE) )
            polarssl_snprintf( buf, buflen, "SSL - The requested feature is not available" );
        if( use_ret == -(POLARSSL_ERR_SSL_BAD_INPUT_DATA) )
            polarssl_snprintf( buf, buflen, "SSL - Bad input parameters to function" );
        if( use_ret == -(POLARSSL_ERR_SSL_INVALID_MAC) )
            polarssl_snprintf( buf, buflen, "SSL - Verification of the message MAC failed" );
        if( use_ret == -(POLARSSL_ERR_SSL_INVALID_RECORD) )
            polarssl_snprintf( buf, buflen, "SSL - An invalid SSL record was received" );
        if( use_ret == -(POLARSSL_ERR_SSL_CONN_EOF) )
            polarssl_snprintf( buf, buflen, "SSL - The connection indicated an EOF" );
        if( use_ret == -(POLARSSL_ERR_SSL_UNKNOWN_CIPHER) )
            polarssl_snprintf( buf, buflen, "SSL - An unknown cipher was received" );
        if( use_ret == -(POLARSSL_ERR_SSL_NO_CIPHER_CHOSEN) )
            polarssl_snprintf( buf, buflen, "SSL - The server has no ciphersuites in common with the client" );
        if( use_ret == -(POLARSSL_ERR_SSL_NO_RNG) )
            polarssl_snprintf( buf, buflen, "SSL - No RNG was provided to the SSL module" );
        if( use_ret == -(POLARSSL_ERR_SSL_NO_CLIENT_CERTIFICATE) )
            polarssl_snprintf( buf, buflen, "SSL - No client certification received from the client, but required by the authentication mode" );
        if( use_ret == -(POLARSSL_ERR_SSL_CERTIFICATE_TOO_LARGE) )
            polarssl_snprintf( buf, buflen, "SSL - Our own certificate(s) is/are too large to send in an SSL message" );
        if( use_ret == -(POLARSSL_ERR_SSL_CERTIFICATE_REQUIRED) )
            polarssl_snprintf( buf, buflen, "SSL - The own certificate is not set, but needed by the server" );
        if( use_ret == -(POLARSSL_ERR_SSL_PRIVATE_KEY_REQUIRED) )
            polarssl_snprintf( buf, buflen, "SSL - The own private key or pre-shared key is not set, but needed" );
        if( use_ret == -(POLARSSL_ERR_SSL_CA_CHAIN_REQUIRED) )
            polarssl_snprintf( buf, buflen, "SSL - No CA Chain is set, but required to operate" );
        if( use_ret == -(POLARSSL_ERR_SSL_UNEXPECTED_MESSAGE) )
            polarssl_snprintf( buf, buflen, "SSL - An unexpected message was received from our peer" );
        if( use_ret == -(POLARSSL_ERR_SSL_FATAL_ALERT_MESSAGE) )
        {
            polarssl_snprintf( buf, buflen, "SSL - A fatal alert message was received from our peer" );
            return;
        }
        if( use_ret == -(POLARSSL_ERR_SSL_PEER_VERIFY_FAILED) )
            polarssl_snprintf( buf, buflen, "SSL - Verification of our peer failed" );
        if( use_ret == -(POLARSSL_ERR_SSL_PEER_CLOSE_NOTIFY) )
            polarssl_snprintf( buf, buflen, "SSL - The peer notified us that the connection is going to be closed" );
        if( use_ret == -(POLARSSL_ERR_SSL_BAD_HS_CLIENT_HELLO) )
            polarssl_snprintf( buf, buflen, "SSL - Processing of the ClientHello handshake message failed" );
        if( use_ret == -(POLARSSL_ERR_SSL_BAD_HS_SERVER_HELLO) )
            polarssl_snprintf( buf, buflen, "SSL - Processing of the ServerHello handshake message failed" );
        if( use_ret == -(POLARSSL_ERR_SSL_BAD_HS_CERTIFICATE) )
            polarssl_snprintf( buf, buflen, "SSL - Processing of the Certificate handshake message failed" );
        if( use_ret == -(POLARSSL_ERR_SSL_BAD_HS_CERTIFICATE_REQUEST) )
            polarssl_snprintf( buf, buflen, "SSL - Processing of the CertificateRequest handshake message failed" );
        if( use_ret == -(POLARSSL_ERR_SSL_BAD_HS_SERVER_KEY_EXCHANGE) )
            polarssl_snprintf( buf, buflen, "SSL - Processing of the ServerKeyExchange handshake message failed" );
        if( use_ret == -(POLARSSL_ERR_SSL_BAD_HS_SERVER_HELLO_DONE) )
            polarssl_snprintf( buf, buflen, "SSL - Processing of the ServerHelloDone handshake message failed" );
        if( use_ret == -(POLARSSL_ERR_SSL_BAD_HS_CLIENT_KEY_EXCHANGE) )
            polarssl_snprintf( buf, buflen, "SSL - Processing of the ClientKeyExchange handshake message failed" );
        if( use_ret == -(POLARSSL_ERR_SSL_BAD_HS_CLIENT_KEY_EXCHANGE_RP) )
            polarssl_snprintf( buf, buflen, "SSL - Processing of the ClientKeyExchange handshake message failed in DHM / ECDH Read Public" );
        if( use_ret == -(POLARSSL_ERR_SSL_BAD_HS_CLIENT_KEY_EXCHANGE_CS) )
            polarssl_snprintf( buf, buflen, "SSL - Processing of the ClientKeyExchange handshake message failed in DHM / ECDH Calculate Secret" );
        if( use_ret == -(POLARSSL_ERR_SSL_BAD_HS_CERTIFICATE_VERIFY) )
            polarssl_snprintf( buf, buflen, "SSL - Processing of the CertificateVerify handshake message failed" );
        if( use_ret == -(POLARSSL_ERR_SSL_BAD_HS_CHANGE_CIPHER_SPEC) )
            polarssl_snprintf( buf, buflen, "SSL - Processing of the ChangeCipherSpec handshake message failed" );
        if( use_ret == -(POLARSSL_ERR_SSL_BAD_HS_FINISHED) )
            polarssl_snprintf( buf, buflen, "SSL - Processing of the Finished handshake message failed" );
        if( use_ret == -(POLARSSL_ERR_SSL_MALLOC_FAILED) )
            polarssl_snprintf( buf, buflen, "SSL - Memory allocation failed" );
        if( use_ret == -(POLARSSL_ERR_SSL_HW_ACCEL_FAILED) )
            polarssl_snprintf( buf, buflen, "SSL - Hardware acceleration function returned with error" );
        if( use_ret == -(POLARSSL_ERR_SSL_HW_ACCEL_FALLTHROUGH) )
            polarssl_snprintf( buf, buflen, "SSL - Hardware acceleration function skipped / left alone data" );
        if( use_ret == -(POLARSSL_ERR_SSL_COMPRESSION_FAILED) )
            polarssl_snprintf( buf, buflen, "SSL - Processing of the compression / decompression failed" );
        if( use_ret == -(POLARSSL_ERR_SSL_BAD_HS_PROTOCOL_VERSION) )
            polarssl_snprintf( buf, buflen, "SSL - Handshake protocol not within min/max boundaries" );
        if( use_ret == -(POLARSSL_ERR_SSL_BAD_HS_NEW_SESSION_TICKET) )
            polarssl_snprintf( buf, buflen, "SSL - Processing of the NewSessionTicket handshake message failed" );
        if( use_ret == -(POLARSSL_ERR_SSL_SESSION_TICKET_EXPIRED) )
            polarssl_snprintf( buf, buflen, "SSL - Session ticket has expired" );
        if( use_ret == -(POLARSSL_ERR_SSL_PK_TYPE_MISMATCH) )
            polarssl_snprintf( buf, buflen, "SSL - Public key type mismatch (eg, asked for RSA key exchange and presented EC key)" );
        if( use_ret == -(POLARSSL_ERR_SSL_UNKNOWN_IDENTITY) )
            polarssl_snprintf( buf, buflen, "SSL - Unknown identity received (eg, PSK identity)" );
        if( use_ret == -(POLARSSL_ERR_SSL_INTERNAL_ERROR) )
            polarssl_snprintf( buf, buflen, "SSL - Internal error (eg, unexpected failure in lower-level module)" );
        if( use_ret == -(POLARSSL_ERR_SSL_COUNTER_WRAPPING) )
            polarssl_snprintf( buf, buflen, "SSL - A counter would wrap (eg, too many messages exchanged)" );
        if( use_ret == -(POLARSSL_ERR_SSL_WAITING_SERVER_HELLO_RENEGO) )
<<<<<<< HEAD
            snprintf( buf, buflen, "SSL - Unexpected message at ServerHello in renegotiation" );
        if( use_ret == -(POLARSSL_ERR_SSL_HELLO_VERIFY_REQUIRED) )
            snprintf( buf, buflen, "SSL - DTLS client must retry for hello verification" );
        if( use_ret == -(POLARSSL_ERR_SSL_BUFFER_TOO_SMALL) )
            snprintf( buf, buflen, "SSL - A buffer is too small to receive or write a message" );
=======
            polarssl_snprintf( buf, buflen, "SSL - Unexpected message at ServerHello in renegotiation" );
>>>>>>> ad350ed7
        if( use_ret == -(POLARSSL_ERR_SSL_NO_USABLE_CIPHERSUITE) )
            polarssl_snprintf( buf, buflen, "SSL - None of the common ciphersuites is usable (eg, no suitable certificate, see debug messages)" );
#endif /* POLARSSL_SSL_TLS_C */

#if defined(POLARSSL_X509_USE_C) || defined(POLARSSL_X509_CREATE_C)
        if( use_ret == -(POLARSSL_ERR_X509_FEATURE_UNAVAILABLE) )
            polarssl_snprintf( buf, buflen, "X509 - Unavailable feature, e.g. RSA hashing/encryption combination" );
        if( use_ret == -(POLARSSL_ERR_X509_UNKNOWN_OID) )
            polarssl_snprintf( buf, buflen, "X509 - Requested OID is unknown" );
        if( use_ret == -(POLARSSL_ERR_X509_INVALID_FORMAT) )
            polarssl_snprintf( buf, buflen, "X509 - The CRT/CRL/CSR format is invalid, e.g. different type expected" );
        if( use_ret == -(POLARSSL_ERR_X509_INVALID_VERSION) )
            polarssl_snprintf( buf, buflen, "X509 - The CRT/CRL/CSR version element is invalid" );
        if( use_ret == -(POLARSSL_ERR_X509_INVALID_SERIAL) )
            polarssl_snprintf( buf, buflen, "X509 - The serial tag or value is invalid" );
        if( use_ret == -(POLARSSL_ERR_X509_INVALID_ALG) )
            polarssl_snprintf( buf, buflen, "X509 - The algorithm tag or value is invalid" );
        if( use_ret == -(POLARSSL_ERR_X509_INVALID_NAME) )
            polarssl_snprintf( buf, buflen, "X509 - The name tag or value is invalid" );
        if( use_ret == -(POLARSSL_ERR_X509_INVALID_DATE) )
            polarssl_snprintf( buf, buflen, "X509 - The date tag or value is invalid" );
        if( use_ret == -(POLARSSL_ERR_X509_INVALID_SIGNATURE) )
            polarssl_snprintf( buf, buflen, "X509 - The signature tag or value invalid" );
        if( use_ret == -(POLARSSL_ERR_X509_INVALID_EXTENSIONS) )
            polarssl_snprintf( buf, buflen, "X509 - The extension tag or value is invalid" );
        if( use_ret == -(POLARSSL_ERR_X509_UNKNOWN_VERSION) )
            polarssl_snprintf( buf, buflen, "X509 - CRT/CRL/CSR has an unsupported version number" );
        if( use_ret == -(POLARSSL_ERR_X509_UNKNOWN_SIG_ALG) )
            polarssl_snprintf( buf, buflen, "X509 - Signature algorithm (oid) is unsupported" );
        if( use_ret == -(POLARSSL_ERR_X509_SIG_MISMATCH) )
            polarssl_snprintf( buf, buflen, "X509 - Signature algorithms do not match. (see \\c ::x509_crt sig_oid)" );
        if( use_ret == -(POLARSSL_ERR_X509_CERT_VERIFY_FAILED) )
            polarssl_snprintf( buf, buflen, "X509 - Certificate verification failed, e.g. CRL, CA or signature check failed" );
        if( use_ret == -(POLARSSL_ERR_X509_CERT_UNKNOWN_FORMAT) )
            polarssl_snprintf( buf, buflen, "X509 - Format not recognized as DER or PEM" );
        if( use_ret == -(POLARSSL_ERR_X509_BAD_INPUT_DATA) )
            polarssl_snprintf( buf, buflen, "X509 - Input invalid" );
        if( use_ret == -(POLARSSL_ERR_X509_MALLOC_FAILED) )
            polarssl_snprintf( buf, buflen, "X509 - Allocation of memory failed" );
        if( use_ret == -(POLARSSL_ERR_X509_FILE_IO_ERROR) )
            polarssl_snprintf( buf, buflen, "X509 - Read/write of file failed" );
#endif /* POLARSSL_X509_USE,X509_CREATE_C */
        // END generated code

        if( strlen( buf ) == 0 )
            polarssl_snprintf( buf, buflen, "UNKNOWN ERROR CODE (%04X)", use_ret );
    }

    use_ret = ret & ~0xFF80;

    if( use_ret == 0 )
        return;

    // If high level code is present, make a concatenation between both
    // error strings.
    //
    len = strlen( buf );

    if( len > 0 )
    {
        if( buflen - len < 5 )
            return;

        polarssl_snprintf( buf + len, buflen - len, " : " );

        buf += len + 3;
        buflen -= len + 3;
    }

    // Low level error codes
    //
    // BEGIN generated code
#if defined(POLARSSL_AES_C)
    if( use_ret == -(POLARSSL_ERR_AES_INVALID_KEY_LENGTH) )
        polarssl_snprintf( buf, buflen, "AES - Invalid key length" );
    if( use_ret == -(POLARSSL_ERR_AES_INVALID_INPUT_LENGTH) )
        polarssl_snprintf( buf, buflen, "AES - Invalid data input length" );
#endif /* POLARSSL_AES_C */

#if defined(POLARSSL_ASN1_PARSE_C)
    if( use_ret == -(POLARSSL_ERR_ASN1_OUT_OF_DATA) )
        polarssl_snprintf( buf, buflen, "ASN1 - Out of data when parsing an ASN1 data structure" );
    if( use_ret == -(POLARSSL_ERR_ASN1_UNEXPECTED_TAG) )
        polarssl_snprintf( buf, buflen, "ASN1 - ASN1 tag was of an unexpected value" );
    if( use_ret == -(POLARSSL_ERR_ASN1_INVALID_LENGTH) )
        polarssl_snprintf( buf, buflen, "ASN1 - Error when trying to determine the length or invalid length" );
    if( use_ret == -(POLARSSL_ERR_ASN1_LENGTH_MISMATCH) )
        polarssl_snprintf( buf, buflen, "ASN1 - Actual length differs from expected length" );
    if( use_ret == -(POLARSSL_ERR_ASN1_INVALID_DATA) )
        polarssl_snprintf( buf, buflen, "ASN1 - Data is invalid. (not used)" );
    if( use_ret == -(POLARSSL_ERR_ASN1_MALLOC_FAILED) )
        polarssl_snprintf( buf, buflen, "ASN1 - Memory allocation failed" );
    if( use_ret == -(POLARSSL_ERR_ASN1_BUF_TOO_SMALL) )
        polarssl_snprintf( buf, buflen, "ASN1 - Buffer too small when writing ASN.1 data structure" );
#endif /* POLARSSL_ASN1_PARSE_C */

#if defined(POLARSSL_BASE64_C)
    if( use_ret == -(POLARSSL_ERR_BASE64_BUFFER_TOO_SMALL) )
        polarssl_snprintf( buf, buflen, "BASE64 - Output buffer too small" );
    if( use_ret == -(POLARSSL_ERR_BASE64_INVALID_CHARACTER) )
        polarssl_snprintf( buf, buflen, "BASE64 - Invalid character in input" );
#endif /* POLARSSL_BASE64_C */

#if defined(POLARSSL_BIGNUM_C)
    if( use_ret == -(POLARSSL_ERR_MPI_FILE_IO_ERROR) )
        polarssl_snprintf( buf, buflen, "BIGNUM - An error occurred while reading from or writing to a file" );
    if( use_ret == -(POLARSSL_ERR_MPI_BAD_INPUT_DATA) )
        polarssl_snprintf( buf, buflen, "BIGNUM - Bad input parameters to function" );
    if( use_ret == -(POLARSSL_ERR_MPI_INVALID_CHARACTER) )
        polarssl_snprintf( buf, buflen, "BIGNUM - There is an invalid character in the digit string" );
    if( use_ret == -(POLARSSL_ERR_MPI_BUFFER_TOO_SMALL) )
        polarssl_snprintf( buf, buflen, "BIGNUM - The buffer is too small to write to" );
    if( use_ret == -(POLARSSL_ERR_MPI_NEGATIVE_VALUE) )
        polarssl_snprintf( buf, buflen, "BIGNUM - The input arguments are negative or result in illegal output" );
    if( use_ret == -(POLARSSL_ERR_MPI_DIVISION_BY_ZERO) )
        polarssl_snprintf( buf, buflen, "BIGNUM - The input argument for division is zero, which is not allowed" );
    if( use_ret == -(POLARSSL_ERR_MPI_NOT_ACCEPTABLE) )
        polarssl_snprintf( buf, buflen, "BIGNUM - The input arguments are not acceptable" );
    if( use_ret == -(POLARSSL_ERR_MPI_MALLOC_FAILED) )
        polarssl_snprintf( buf, buflen, "BIGNUM - Memory allocation failed" );
#endif /* POLARSSL_BIGNUM_C */

#if defined(POLARSSL_BLOWFISH_C)
    if( use_ret == -(POLARSSL_ERR_BLOWFISH_INVALID_KEY_LENGTH) )
        polarssl_snprintf( buf, buflen, "BLOWFISH - Invalid key length" );
    if( use_ret == -(POLARSSL_ERR_BLOWFISH_INVALID_INPUT_LENGTH) )
        polarssl_snprintf( buf, buflen, "BLOWFISH - Invalid data input length" );
#endif /* POLARSSL_BLOWFISH_C */

#if defined(POLARSSL_CAMELLIA_C)
    if( use_ret == -(POLARSSL_ERR_CAMELLIA_INVALID_KEY_LENGTH) )
        polarssl_snprintf( buf, buflen, "CAMELLIA - Invalid key length" );
    if( use_ret == -(POLARSSL_ERR_CAMELLIA_INVALID_INPUT_LENGTH) )
        polarssl_snprintf( buf, buflen, "CAMELLIA - Invalid data input length" );
#endif /* POLARSSL_CAMELLIA_C */

#if defined(POLARSSL_CCM_C)
    if( use_ret == -(POLARSSL_ERR_CCM_BAD_INPUT) )
        polarssl_snprintf( buf, buflen, "CCM - Bad input parameters to function" );
    if( use_ret == -(POLARSSL_ERR_CCM_AUTH_FAILED) )
        polarssl_snprintf( buf, buflen, "CCM - Authenticated decryption failed" );
#endif /* POLARSSL_CCM_C */

#if defined(POLARSSL_CTR_DRBG_C)
    if( use_ret == -(POLARSSL_ERR_CTR_DRBG_ENTROPY_SOURCE_FAILED) )
        polarssl_snprintf( buf, buflen, "CTR_DRBG - The entropy source failed" );
    if( use_ret == -(POLARSSL_ERR_CTR_DRBG_REQUEST_TOO_BIG) )
        polarssl_snprintf( buf, buflen, "CTR_DRBG - Too many random requested in single call" );
    if( use_ret == -(POLARSSL_ERR_CTR_DRBG_INPUT_TOO_BIG) )
        polarssl_snprintf( buf, buflen, "CTR_DRBG - Input too large (Entropy + additional)" );
    if( use_ret == -(POLARSSL_ERR_CTR_DRBG_FILE_IO_ERROR) )
        polarssl_snprintf( buf, buflen, "CTR_DRBG - Read/write error in file" );
#endif /* POLARSSL_CTR_DRBG_C */

#if defined(POLARSSL_DES_C)
    if( use_ret == -(POLARSSL_ERR_DES_INVALID_INPUT_LENGTH) )
        polarssl_snprintf( buf, buflen, "DES - The data input has an invalid length" );
#endif /* POLARSSL_DES_C */

#if defined(POLARSSL_ENTROPY_C)
    if( use_ret == -(POLARSSL_ERR_ENTROPY_SOURCE_FAILED) )
        polarssl_snprintf( buf, buflen, "ENTROPY - Critical entropy source failure" );
    if( use_ret == -(POLARSSL_ERR_ENTROPY_MAX_SOURCES) )
        polarssl_snprintf( buf, buflen, "ENTROPY - No more sources can be added" );
    if( use_ret == -(POLARSSL_ERR_ENTROPY_NO_SOURCES_DEFINED) )
        polarssl_snprintf( buf, buflen, "ENTROPY - No sources have been added to poll" );
    if( use_ret == -(POLARSSL_ERR_ENTROPY_FILE_IO_ERROR) )
        polarssl_snprintf( buf, buflen, "ENTROPY - Read/write error in file" );
#endif /* POLARSSL_ENTROPY_C */

#if defined(POLARSSL_GCM_C)
    if( use_ret == -(POLARSSL_ERR_GCM_AUTH_FAILED) )
        polarssl_snprintf( buf, buflen, "GCM - Authenticated decryption failed" );
    if( use_ret == -(POLARSSL_ERR_GCM_BAD_INPUT) )
        polarssl_snprintf( buf, buflen, "GCM - Bad input parameters to function" );
#endif /* POLARSSL_GCM_C */

#if defined(POLARSSL_HMAC_DRBG_C)
    if( use_ret == -(POLARSSL_ERR_HMAC_DRBG_REQUEST_TOO_BIG) )
        polarssl_snprintf( buf, buflen, "HMAC_DRBG - Too many random requested in single call" );
    if( use_ret == -(POLARSSL_ERR_HMAC_DRBG_INPUT_TOO_BIG) )
        polarssl_snprintf( buf, buflen, "HMAC_DRBG - Input too large (Entropy + additional)" );
    if( use_ret == -(POLARSSL_ERR_HMAC_DRBG_FILE_IO_ERROR) )
        polarssl_snprintf( buf, buflen, "HMAC_DRBG - Read/write error in file" );
    if( use_ret == -(POLARSSL_ERR_HMAC_DRBG_ENTROPY_SOURCE_FAILED) )
        polarssl_snprintf( buf, buflen, "HMAC_DRBG - The entropy source failed" );
#endif /* POLARSSL_HMAC_DRBG_C */

#if defined(POLARSSL_MD2_C)
    if( use_ret == -(POLARSSL_ERR_MD2_FILE_IO_ERROR) )
        polarssl_snprintf( buf, buflen, "MD2 - Read/write error in file" );
#endif /* POLARSSL_MD2_C */

#if defined(POLARSSL_MD4_C)
    if( use_ret == -(POLARSSL_ERR_MD4_FILE_IO_ERROR) )
        polarssl_snprintf( buf, buflen, "MD4 - Read/write error in file" );
#endif /* POLARSSL_MD4_C */

#if defined(POLARSSL_MD5_C)
    if( use_ret == -(POLARSSL_ERR_MD5_FILE_IO_ERROR) )
        polarssl_snprintf( buf, buflen, "MD5 - Read/write error in file" );
#endif /* POLARSSL_MD5_C */

#if defined(POLARSSL_NET_C)
<<<<<<< HEAD
=======
    if( use_ret == -(POLARSSL_ERR_NET_UNKNOWN_HOST) )
        polarssl_snprintf( buf, buflen, "NET - Failed to get an IP address for the given hostname" );
>>>>>>> ad350ed7
    if( use_ret == -(POLARSSL_ERR_NET_SOCKET_FAILED) )
        polarssl_snprintf( buf, buflen, "NET - Failed to open a socket" );
    if( use_ret == -(POLARSSL_ERR_NET_CONNECT_FAILED) )
        polarssl_snprintf( buf, buflen, "NET - The connection to the given server / port failed" );
    if( use_ret == -(POLARSSL_ERR_NET_BIND_FAILED) )
        polarssl_snprintf( buf, buflen, "NET - Binding of the socket failed" );
    if( use_ret == -(POLARSSL_ERR_NET_LISTEN_FAILED) )
        polarssl_snprintf( buf, buflen, "NET - Could not listen on the socket" );
    if( use_ret == -(POLARSSL_ERR_NET_ACCEPT_FAILED) )
        polarssl_snprintf( buf, buflen, "NET - Could not accept the incoming connection" );
    if( use_ret == -(POLARSSL_ERR_NET_RECV_FAILED) )
        polarssl_snprintf( buf, buflen, "NET - Reading information from the socket failed" );
    if( use_ret == -(POLARSSL_ERR_NET_SEND_FAILED) )
        polarssl_snprintf( buf, buflen, "NET - Sending information through the socket failed" );
    if( use_ret == -(POLARSSL_ERR_NET_CONN_RESET) )
        polarssl_snprintf( buf, buflen, "NET - Connection was reset by peer" );
    if( use_ret == -(POLARSSL_ERR_NET_WANT_READ) )
        polarssl_snprintf( buf, buflen, "NET - Connection requires a read call" );
    if( use_ret == -(POLARSSL_ERR_NET_WANT_WRITE) )
<<<<<<< HEAD
        snprintf( buf, buflen, "NET - Connection requires a write call" );
    if( use_ret == -(POLARSSL_ERR_NET_UNKNOWN_HOST) )
        snprintf( buf, buflen, "NET - Failed to get an IP address for the given hostname" );
    if( use_ret == -(POLARSSL_ERR_NET_TIMEOUT) )
        snprintf( buf, buflen, "NET - The operation timed out" );
=======
        polarssl_snprintf( buf, buflen, "NET - Connection requires a write call" );
>>>>>>> ad350ed7
#endif /* POLARSSL_NET_C */

#if defined(POLARSSL_OID_C)
    if( use_ret == -(POLARSSL_ERR_OID_NOT_FOUND) )
        polarssl_snprintf( buf, buflen, "OID - OID is not found" );
    if( use_ret == -(POLARSSL_ERR_OID_BUF_TOO_SMALL) )
        polarssl_snprintf( buf, buflen, "OID - output buffer is too small" );
#endif /* POLARSSL_OID_C */

#if defined(POLARSSL_PADLOCK_C)
    if( use_ret == -(POLARSSL_ERR_PADLOCK_DATA_MISALIGNED) )
        polarssl_snprintf( buf, buflen, "PADLOCK - Input data should be aligned" );
#endif /* POLARSSL_PADLOCK_C */

#if defined(POLARSSL_PBKDF2_C)
    if( use_ret == -(POLARSSL_ERR_PBKDF2_BAD_INPUT_DATA) )
        polarssl_snprintf( buf, buflen, "PBKDF2 - Bad input parameters to function" );
#endif /* POLARSSL_PBKDF2_C */

#if defined(POLARSSL_RIPEMD160_C)
    if( use_ret == -(POLARSSL_ERR_RIPEMD160_FILE_IO_ERROR) )
        polarssl_snprintf( buf, buflen, "RIPEMD160 - Read/write error in file" );
#endif /* POLARSSL_RIPEMD160_C */

#if defined(POLARSSL_SHA1_C)
    if( use_ret == -(POLARSSL_ERR_SHA1_FILE_IO_ERROR) )
        polarssl_snprintf( buf, buflen, "SHA1 - Read/write error in file" );
#endif /* POLARSSL_SHA1_C */

#if defined(POLARSSL_SHA256_C)
    if( use_ret == -(POLARSSL_ERR_SHA256_FILE_IO_ERROR) )
        polarssl_snprintf( buf, buflen, "SHA256 - Read/write error in file" );
#endif /* POLARSSL_SHA256_C */

#if defined(POLARSSL_SHA512_C)
    if( use_ret == -(POLARSSL_ERR_SHA512_FILE_IO_ERROR) )
        polarssl_snprintf( buf, buflen, "SHA512 - Read/write error in file" );
#endif /* POLARSSL_SHA512_C */

#if defined(POLARSSL_THREADING_C)
    if( use_ret == -(POLARSSL_ERR_THREADING_FEATURE_UNAVAILABLE) )
        polarssl_snprintf( buf, buflen, "THREADING - The selected feature is not available" );
    if( use_ret == -(POLARSSL_ERR_THREADING_BAD_INPUT_DATA) )
        polarssl_snprintf( buf, buflen, "THREADING - Bad input parameters to function" );
    if( use_ret == -(POLARSSL_ERR_THREADING_MUTEX_ERROR) )
        polarssl_snprintf( buf, buflen, "THREADING - Locking / unlocking / free failed with error code" );
#endif /* POLARSSL_THREADING_C */

#if defined(POLARSSL_XTEA_C)
    if( use_ret == -(POLARSSL_ERR_XTEA_INVALID_INPUT_LENGTH) )
        polarssl_snprintf( buf, buflen, "XTEA - The data input has an invalid length" );
#endif /* POLARSSL_XTEA_C */
    // END generated code

    if( strlen( buf ) != 0 )
        return;

    polarssl_snprintf( buf, buflen, "UNKNOWN ERROR CODE (%04X)", use_ret );
}

#if defined(POLARSSL_ERROR_STRERROR_BC)
void error_strerror( int ret, char *buf, size_t buflen )
{
    polarssl_strerror( ret, buf, buflen );
}
#endif /* POLARSSL_ERROR_STRERROR_BC */

#else /* POLARSSL_ERROR_C */

#if defined(POLARSSL_ERROR_STRERROR_DUMMY)

/*
 * Provide an non-function in case POLARSSL_ERROR_C is not defined
 */
void polarssl_strerror( int ret, char *buf, size_t buflen )
{
    ((void) ret);

    if( buflen > 0 )
        buf[0] = '\0';
}

#if defined(POLARSSL_ERROR_STRERROR_BC)
void error_strerror( int ret, char *buf, size_t buflen )
{
    polarssl_strerror( ret, buf, buflen );
}
#endif /* POLARSSL_ERROR_STRERROR_BC */
#endif /* POLARSSL_ERROR_STRERROR_DUMMY */

#endif /* POLARSSL_ERROR_C */<|MERGE_RESOLUTION|>--- conflicted
+++ resolved
@@ -454,15 +454,11 @@
         if( use_ret == -(POLARSSL_ERR_SSL_COUNTER_WRAPPING) )
             polarssl_snprintf( buf, buflen, "SSL - A counter would wrap (eg, too many messages exchanged)" );
         if( use_ret == -(POLARSSL_ERR_SSL_WAITING_SERVER_HELLO_RENEGO) )
-<<<<<<< HEAD
-            snprintf( buf, buflen, "SSL - Unexpected message at ServerHello in renegotiation" );
+            polarssl_snprintf( buf, buflen, "SSL - Unexpected message at ServerHello in renegotiation" );
         if( use_ret == -(POLARSSL_ERR_SSL_HELLO_VERIFY_REQUIRED) )
-            snprintf( buf, buflen, "SSL - DTLS client must retry for hello verification" );
+            polarssl_snprintf( buf, buflen, "SSL - DTLS client must retry for hello verification" );
         if( use_ret == -(POLARSSL_ERR_SSL_BUFFER_TOO_SMALL) )
-            snprintf( buf, buflen, "SSL - A buffer is too small to receive or write a message" );
-=======
-            polarssl_snprintf( buf, buflen, "SSL - Unexpected message at ServerHello in renegotiation" );
->>>>>>> ad350ed7
+            polarssl_snprintf( buf, buflen, "SSL - A buffer is too small to receive or write a message" );
         if( use_ret == -(POLARSSL_ERR_SSL_NO_USABLE_CIPHERSUITE) )
             polarssl_snprintf( buf, buflen, "SSL - None of the common ciphersuites is usable (eg, no suitable certificate, see debug messages)" );
 #endif /* POLARSSL_SSL_TLS_C */
@@ -667,11 +663,6 @@
 #endif /* POLARSSL_MD5_C */
 
 #if defined(POLARSSL_NET_C)
-<<<<<<< HEAD
-=======
-    if( use_ret == -(POLARSSL_ERR_NET_UNKNOWN_HOST) )
-        polarssl_snprintf( buf, buflen, "NET - Failed to get an IP address for the given hostname" );
->>>>>>> ad350ed7
     if( use_ret == -(POLARSSL_ERR_NET_SOCKET_FAILED) )
         polarssl_snprintf( buf, buflen, "NET - Failed to open a socket" );
     if( use_ret == -(POLARSSL_ERR_NET_CONNECT_FAILED) )
@@ -691,15 +682,11 @@
     if( use_ret == -(POLARSSL_ERR_NET_WANT_READ) )
         polarssl_snprintf( buf, buflen, "NET - Connection requires a read call" );
     if( use_ret == -(POLARSSL_ERR_NET_WANT_WRITE) )
-<<<<<<< HEAD
-        snprintf( buf, buflen, "NET - Connection requires a write call" );
+        polarssl_snprintf( buf, buflen, "NET - Connection requires a write call" );
     if( use_ret == -(POLARSSL_ERR_NET_UNKNOWN_HOST) )
-        snprintf( buf, buflen, "NET - Failed to get an IP address for the given hostname" );
+        polarssl_snprintf( buf, buflen, "NET - Failed to get an IP address for the given hostname" );
     if( use_ret == -(POLARSSL_ERR_NET_TIMEOUT) )
-        snprintf( buf, buflen, "NET - The operation timed out" );
-=======
-        polarssl_snprintf( buf, buflen, "NET - Connection requires a write call" );
->>>>>>> ad350ed7
+        polarssl_snprintf( buf, buflen, "NET - The operation timed out" );
 #endif /* POLARSSL_NET_C */
 
 #if defined(POLARSSL_OID_C)
