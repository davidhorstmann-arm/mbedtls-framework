--- conflicted
+++ resolved
@@ -248,7 +248,6 @@
     mbedtls_cipher_context_psa *cipher_psa;
 
     if( NULL == cipher_info || NULL == ctx )
-<<<<<<< HEAD
         return( MBEDTLS_ERR_CIPHER_BAD_INPUT_DATA );
 
     /* Check that the underlying cipher mode and cipher type are
@@ -277,19 +276,12 @@
                            int key_bitlen,
                            const mbedtls_operation_t operation )
 {
-    if( NULL == ctx || NULL == ctx->cipher_info ||
-        NULL == ctx->cipher_ctx )
-    {
-        return( MBEDTLS_ERR_CIPHER_BAD_INPUT_DATA );
-    }
-
-    if( operation != MBEDTLS_DECRYPT &&
-        operation != MBEDTLS_ENCRYPT )
-    {
-=======
->>>>>>> eb508712
-        return( MBEDTLS_ERR_CIPHER_BAD_INPUT_DATA );
-    }
+    CIPHER_VALIDATE_RET( ctx != NULL );
+    CIPHER_VALIDATE_RET( key != NULL );
+    CIPHER_VALIDATE_RET( operation == MBEDTLS_ENCRYPT ||
+                         operation == MBEDTLS_DECRYPT );
+    if( ctx->cipher_info == NULL )
+        return( MBEDTLS_ERR_CIPHER_BAD_INPUT_DATA );
 
 #if defined(MBEDTLS_USE_PSA_CRYPTO)
     if( ctx->psa_enabled == 1 )
@@ -357,105 +349,6 @@
     }
 #endif /* MBEDTLS_USE_PSA_CRYPTO */
 
-    /* Check that the underlying cipher mode and cipher type are
-     * supported by the underlying PSA Crypto implementation. */
-    alg = mbedtls_psa_translate_cipher_mode( cipher_info->mode, taglen );
-    if( alg == 0 )
-        return( MBEDTLS_ERR_CIPHER_FEATURE_UNAVAILABLE );
-    if( mbedtls_psa_translate_cipher_type( cipher_info->type ) == 0 )
-        return( MBEDTLS_ERR_CIPHER_FEATURE_UNAVAILABLE );
-
-    memset( ctx, 0, sizeof( mbedtls_cipher_context_t ) );
-
-    cipher_psa = mbedtls_calloc( 1, sizeof(mbedtls_cipher_context_psa ) );
-    if( cipher_psa == NULL )
-        return( MBEDTLS_ERR_CIPHER_ALLOC_FAILED );
-    cipher_psa->alg  = alg;
-    ctx->cipher_ctx  = cipher_psa;
-    ctx->cipher_info = cipher_info;
-    ctx->psa_enabled = 1;
-    return( 0 );
-}
-#endif /* MBEDTLS_USE_PSA_CRYPTO */
-
-int mbedtls_cipher_setkey( mbedtls_cipher_context_t *ctx,
-                           const unsigned char *key,
-                           int key_bitlen,
-                           const mbedtls_operation_t operation )
-{
-    CIPHER_VALIDATE_RET( ctx != NULL );
-    CIPHER_VALIDATE_RET( key != NULL );
-    CIPHER_VALIDATE_RET( operation == MBEDTLS_ENCRYPT ||
-                         operation == MBEDTLS_DECRYPT );
-    if( ctx->cipher_info == NULL )
-        return( MBEDTLS_ERR_CIPHER_BAD_INPUT_DATA );
-
-#if defined(MBEDTLS_USE_PSA_CRYPTO)
-    if( ctx->psa_enabled == 1 )
-    {
-        mbedtls_cipher_context_psa * const cipher_psa =
-            (mbedtls_cipher_context_psa *) ctx->cipher_ctx;
-
-        size_t const key_bytelen = ( (size_t) key_bitlen + 7 ) / 8;
-
-        psa_status_t status;
-        psa_key_type_t key_type;
-        psa_key_usage_t key_usage;
-        psa_key_policy_t key_policy;
-
-        /* PSA Crypto API only accepts byte-aligned keys. */
-        if( key_bitlen % 8 != 0 )
-            return( MBEDTLS_ERR_CIPHER_BAD_INPUT_DATA );
-
-        /* Don't allow keys to be set multiple times. */
-        if( cipher_psa->slot_state != MBEDTLS_CIPHER_PSA_KEY_UNSET )
-            return( MBEDTLS_ERR_CIPHER_BAD_INPUT_DATA );
-
-        key_type = mbedtls_psa_translate_cipher_type(
-            ctx->cipher_info->type );
-        if( key_type == 0 )
-            return( MBEDTLS_ERR_CIPHER_FEATURE_UNAVAILABLE );
-
-        /* Allocate a key slot to use. */
-        status = psa_allocate_key( &cipher_psa->slot );
-        if( status != PSA_SUCCESS )
-            return( MBEDTLS_ERR_CIPHER_HW_ACCEL_FAILED );
-
-        /* Indicate that we own the key slot and need to
-         * destroy it in mbedtls_cipher_free(). */
-        cipher_psa->slot_state = MBEDTLS_CIPHER_PSA_KEY_OWNED;
-
-        /* From that point on, the responsibility for destroying the
-         * key slot is on mbedtls_cipher_free(). This includes the case
-         * where the policy setup or key import below fail, as
-         * mbedtls_cipher_free() needs to be called in any case. */
-
-        /* Setup policy for the new key slot. */
-        key_policy = psa_key_policy_init();
-
-        /* Mbed TLS' cipher layer doesn't enforce the mode of operation
-         * (encrypt vs. decrypt): it is possible to setup a key for encryption
-         * and use it for AEAD decryption. Until tests relying on this
-         * are changed, allow any usage in PSA. */
-        /* key_usage = mbedtls_psa_translate_cipher_operation( operation ); */
-        key_usage = PSA_KEY_USAGE_ENCRYPT | PSA_KEY_USAGE_DECRYPT;
-        psa_key_policy_set_usage( &key_policy, key_usage, cipher_psa->alg );
-        status = psa_set_key_policy( cipher_psa->slot, &key_policy );
-        if( status != PSA_SUCCESS )
-            return( MBEDTLS_ERR_CIPHER_HW_ACCEL_FAILED );
-
-        /* Populate new key slot. */
-        status = psa_import_key( cipher_psa->slot,
-                                 key_type, key, key_bytelen );
-        if( status != PSA_SUCCESS )
-            return( MBEDTLS_ERR_CIPHER_HW_ACCEL_FAILED );
-
-        ctx->key_bitlen = key_bitlen;
-        ctx->operation = operation;
-        return( 0 );
-    }
-#endif /* MBEDTLS_USE_PSA_CRYPTO */
-
     if( ( ctx->cipher_info->flags & MBEDTLS_CIPHER_VARIABLE_KEY_LEN ) == 0 &&
         (int) ctx->cipher_info->key_bitlen != key_bitlen )
     {
@@ -473,16 +366,6 @@
         MBEDTLS_MODE_OFB == ctx->cipher_info->mode ||
         MBEDTLS_MODE_CTR == ctx->cipher_info->mode )
     {
-<<<<<<< HEAD
-        return ctx->cipher_info->base->setkey_enc_func( ctx->cipher_ctx, key,
-                                                        ctx->key_bitlen );
-    }
-
-    if( MBEDTLS_DECRYPT == operation )
-        return ctx->cipher_info->base->setkey_dec_func( ctx->cipher_ctx, key,
-                                                        ctx->key_bitlen );
-
-=======
         return( ctx->cipher_info->base->setkey_enc_func( ctx->cipher_ctx, key,
                                                          ctx->key_bitlen ) );
     }
@@ -490,7 +373,6 @@
     if( MBEDTLS_DECRYPT == operation )
         return( ctx->cipher_info->base->setkey_dec_func( ctx->cipher_ctx, key,
                                                          ctx->key_bitlen ) );
->>>>>>> eb508712
 
     return( MBEDTLS_ERR_CIPHER_BAD_INPUT_DATA );
 }
@@ -501,13 +383,10 @@
 {
     size_t actual_iv_size;
 
-<<<<<<< HEAD
-=======
     CIPHER_VALIDATE_RET( ctx != NULL );
     CIPHER_VALIDATE_RET( iv_len == 0 || iv != NULL );
     if( ctx->cipher_info == NULL )
         return( MBEDTLS_ERR_CIPHER_BAD_INPUT_DATA );
->>>>>>> eb508712
 #if defined(MBEDTLS_USE_PSA_CRYPTO)
     if( ctx->psa_enabled == 1 )
     {
@@ -517,12 +396,6 @@
         return( MBEDTLS_ERR_CIPHER_FEATURE_UNAVAILABLE );
     }
 #endif /* MBEDTLS_USE_PSA_CRYPTO */
-<<<<<<< HEAD
-
-    if( NULL == iv && iv_len == 0 )
-        ctx->iv_size = 0;
-=======
->>>>>>> eb508712
 
     /* avoid buffer overflow in ctx->iv */
     if( iv_len > MBEDTLS_MAX_IV_LENGTH )
@@ -644,16 +517,6 @@
     CIPHER_VALIDATE_RET( olen != NULL );
     if( ctx->cipher_info == NULL )
         return( MBEDTLS_ERR_CIPHER_BAD_INPUT_DATA );
-
-#if defined(MBEDTLS_USE_PSA_CRYPTO)
-    if( ctx->psa_enabled == 1 )
-    {
-        /* While PSA Crypto has an API for multipart
-         * operations, we currently don't make it
-         * accessible through the cipher layer. */
-        return( MBEDTLS_ERR_CIPHER_FEATURE_UNAVAILABLE );
-    }
-#endif /* MBEDTLS_USE_PSA_CRYPTO */
 
 #if defined(MBEDTLS_USE_PSA_CRYPTO)
     if( ctx->psa_enabled == 1 )
@@ -1247,11 +1110,6 @@
          * operations, we currently don't make it
          * accessible through the cipher layer. */
         return( MBEDTLS_ERR_CIPHER_FEATURE_UNAVAILABLE );
-<<<<<<< HEAD
-=======
-
-        return( 0 );
->>>>>>> eb508712
     }
 #endif /* MBEDTLS_USE_PSA_CRYPTO */
 
@@ -1360,15 +1218,12 @@
     int ret;
     size_t finish_olen;
 
-<<<<<<< HEAD
-=======
     CIPHER_VALIDATE_RET( ctx != NULL );
     CIPHER_VALIDATE_RET( iv_len == 0 || iv != NULL );
     CIPHER_VALIDATE_RET( ilen == 0 || input != NULL );
     CIPHER_VALIDATE_RET( output != NULL );
     CIPHER_VALIDATE_RET( olen != NULL );
 
->>>>>>> eb508712
 #if defined(MBEDTLS_USE_PSA_CRYPTO)
     if( ctx->psa_enabled == 1 )
     {
@@ -1457,8 +1312,6 @@
                          unsigned char *output, size_t *olen,
                          unsigned char *tag, size_t tag_len )
 {
-<<<<<<< HEAD
-=======
     CIPHER_VALIDATE_RET( ctx != NULL );
     CIPHER_VALIDATE_RET( iv != NULL );
     CIPHER_VALIDATE_RET( ad_len == 0 || ad != NULL );
@@ -1467,7 +1320,6 @@
     CIPHER_VALIDATE_RET( olen != NULL );
     CIPHER_VALIDATE_RET( tag_len == 0 || tag != NULL );
 
->>>>>>> eb508712
 #if defined(MBEDTLS_USE_PSA_CRYPTO)
     if( ctx->psa_enabled == 1 )
     {
@@ -1547,8 +1399,6 @@
                          unsigned char *output, size_t *olen,
                          const unsigned char *tag, size_t tag_len )
 {
-<<<<<<< HEAD
-=======
     CIPHER_VALIDATE_RET( ctx != NULL );
     CIPHER_VALIDATE_RET( iv != NULL );
     CIPHER_VALIDATE_RET( ad_len == 0 || ad != NULL );
@@ -1557,7 +1407,6 @@
     CIPHER_VALIDATE_RET( olen != NULL );
     CIPHER_VALIDATE_RET( tag_len == 0 || tag != NULL );
 
->>>>>>> eb508712
 #if defined(MBEDTLS_USE_PSA_CRYPTO)
     if( ctx->psa_enabled == 1 )
     {
