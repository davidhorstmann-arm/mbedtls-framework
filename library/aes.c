--- conflicted
+++ resolved
@@ -66,11 +66,6 @@
 
 #include "mbedtls/platform.h"
 
-#if !defined(MBEDTLS_AES_ENCRYPT_ALT) || !defined(MBEDTLS_AES_SETKEY_ENC_ALT) || \
-    (!defined(MBEDTLS_AES_SETKEY_DEC_ALT) && !defined(MBEDTLS_CIPHER_ENCRYPT_ONLY))
-#define MBEDTLS_AES_NEED_FORWARD_S_BOXES
-#endif
-
 #if (!defined(MBEDTLS_AES_DECRYPT_ALT) || !defined(MBEDTLS_AES_SETKEY_DEC_ALT)) && \
     !defined(MBEDTLS_CIPHER_ENCRYPT_ONLY)
 #define MBEDTLS_AES_NEED_REVERSE_TABLES
@@ -86,12 +81,7 @@
 /*
  * Forward S-box
  */
-<<<<<<< HEAD
-#if defined(MBEDTLS_AES_NEED_FORWARD_S_BOXES)
-static const unsigned char FSb[256] =
-=======
 MBEDTLS_MAYBE_UNUSED static const unsigned char FSb[256] =
->>>>>>> 2fde39a2
 {
     0x63, 0x7C, 0x77, 0x7B, 0xF2, 0x6B, 0x6F, 0xC5,
     0x30, 0x01, 0x67, 0x2B, 0xFE, 0xD7, 0xAB, 0x76,
@@ -126,10 +116,6 @@
     0x8C, 0xA1, 0x89, 0x0D, 0xBF, 0xE6, 0x42, 0x68,
     0x41, 0x99, 0x2D, 0x0F, 0xB0, 0x54, 0xBB, 0x16
 };
-<<<<<<< HEAD
-#endif /* MBEDTLS_AES_NEED_FORWARD_S_BOXES */
-=======
->>>>>>> 2fde39a2
 
 /*
  * Forward tables
@@ -217,18 +203,8 @@
 MBEDTLS_MAYBE_UNUSED static const uint32_t FT3[256] = { FT };
 #undef V
 
-<<<<<<< HEAD
-#endif /* !MBEDTLS_AES_FEWER_TABLES */
-
-#endif /* !MBEDTLS_AES_ENCRYPT_ALT */
-
 #undef FT
 
-#if !defined(MBEDTLS_AES_DECRYPT_ALT) && !defined(MBEDTLS_CIPHER_ENCRYPT_ONLY)
-=======
-#undef FT
-
->>>>>>> 2fde39a2
 /*
  * Reverse S-box
  */
@@ -267,10 +243,6 @@
     0x17, 0x2B, 0x04, 0x7E, 0xBA, 0x77, 0xD6, 0x26,
     0xE1, 0x69, 0x14, 0x63, 0x55, 0x21, 0x0C, 0x7D
 };
-<<<<<<< HEAD
-#endif /* !MBEDTLS_AES_DECRYPT_ALT && !MBEDTLS_CIPHER_ENCRYPT_ONLY */
-=======
->>>>>>> 2fde39a2
 
 /*
  * Reverse tables
@@ -342,10 +314,6 @@
     V(71, 01, A8, 39), V(DE, B3, 0C, 08), V(9C, E4, B4, D8), V(90, C1, 56, 64), \
     V(61, 84, CB, 7B), V(70, B6, 32, D5), V(74, 5C, 6C, 48), V(42, 57, B8, D0)
 
-<<<<<<< HEAD
-#if defined(MBEDTLS_AES_NEED_REVERSE_TABLES)
-=======
->>>>>>> 2fde39a2
 
 #define V(a, b, c, d) 0x##a##b##c##d
 MBEDTLS_MAYBE_UNUSED static const uint32_t RT0[256] = { RT };
@@ -363,12 +331,6 @@
 MBEDTLS_MAYBE_UNUSED static const uint32_t RT3[256] = { RT };
 #undef V
 
-<<<<<<< HEAD
-#endif /* !MBEDTLS_AES_FEWER_TABLES */
-#endif /* MBEDTLS_AES_NEED_REVERSE_TABLES */
-
-=======
->>>>>>> 2fde39a2
 #undef RT
 
 /*
@@ -380,63 +342,27 @@
     0x00000010, 0x00000020, 0x00000040, 0x00000080,
     0x0000001B, 0x00000036
 };
-<<<<<<< HEAD
-#endif /* !MBEDTLS_AES_SETKEY_ENC_ALT */
-=======
->>>>>>> 2fde39a2
 
 #else /* MBEDTLS_AES_ROM_TABLES */
 
 /*
  * Forward S-box & tables
  */
-<<<<<<< HEAD
-#if defined(MBEDTLS_AES_NEED_FORWARD_S_BOXES)
-static unsigned char FSb[256];
-#endif
-#if !defined(MBEDTLS_AES_ENCRYPT_ALT) || !defined(MBEDTLS_AES_SETKEY_ENC_ALT)
-static uint32_t FT0[256];
-#if !defined(MBEDTLS_AES_FEWER_TABLES)
-static uint32_t FT1[256];
-static uint32_t FT2[256];
-static uint32_t FT3[256];
-#endif /* !MBEDTLS_AES_FEWER_TABLES */
-#endif /* !MBEDTLS_AES_ENCRYPT_ALT || !MBEDTLS_AES_SETKEY_ENC_ALT */
-=======
 MBEDTLS_MAYBE_UNUSED static unsigned char FSb[256];
 MBEDTLS_MAYBE_UNUSED static uint32_t FT0[256];
 MBEDTLS_MAYBE_UNUSED static uint32_t FT1[256];
 MBEDTLS_MAYBE_UNUSED static uint32_t FT2[256];
 MBEDTLS_MAYBE_UNUSED static uint32_t FT3[256];
->>>>>>> 2fde39a2
 
 /*
  * Reverse S-box & tables
  */
-<<<<<<< HEAD
-#if !defined(MBEDTLS_CIPHER_ENCRYPT_ONLY)
-#if (!defined(MBEDTLS_AES_SETKEY_ENC_ALT) && !defined(MBEDTLS_AES_SETKEY_DEC_ALT)) || \
-    !defined(MBEDTLS_AES_DECRYPT_ALT)
-static unsigned char RSb[256];
-#endif
-#endif /* !MBEDTLS_CIPHER_ENCRYPT_ONLY */
-
-#if defined(MBEDTLS_AES_NEED_REVERSE_TABLES)
-static uint32_t RT0[256];
-#if !defined(MBEDTLS_AES_FEWER_TABLES)
-static uint32_t RT1[256];
-static uint32_t RT2[256];
-static uint32_t RT3[256];
-#endif /* !MBEDTLS_AES_FEWER_TABLES */
-#endif /* MBEDTLS_AES_NEED_REVERSE_TABLES */
-=======
 MBEDTLS_MAYBE_UNUSED static unsigned char RSb[256];
 
 MBEDTLS_MAYBE_UNUSED static uint32_t RT0[256];
 MBEDTLS_MAYBE_UNUSED static uint32_t RT1[256];
 MBEDTLS_MAYBE_UNUSED static uint32_t RT2[256];
 MBEDTLS_MAYBE_UNUSED static uint32_t RT3[256];
->>>>>>> 2fde39a2
 
 /*
  * Round constants
@@ -521,11 +447,7 @@
 #if defined(MBEDTLS_AES_NEED_REVERSE_TABLES)
         x = RSb[i];
 
-<<<<<<< HEAD
-=======
-#if !defined(MBEDTLS_AES_DECRYPT_ALT) || \
-        (!defined(MBEDTLS_AES_SETKEY_DEC_ALT) && !defined(MBEDTLS_AES_USE_HARDWARE_ONLY))
->>>>>>> 2fde39a2
+#if !defined(MBEDTLS_AES_USE_HARDWARE_ONLY)
         RT0[i] = ((uint32_t) MUL(0x0E, x)) ^
                  ((uint32_t) MUL(0x09, x) <<  8) ^
                  ((uint32_t) MUL(0x0D, x) << 16) ^
@@ -536,20 +458,11 @@
         RT2[i] = ROTL8(RT1[i]);
         RT3[i] = ROTL8(RT2[i]);
 #endif /* !MBEDTLS_AES_FEWER_TABLES */
-<<<<<<< HEAD
+#endif /* !MBEDTLS_AES_USE_HARDWARE_ONLY */
 #endif /* MBEDTLS_AES_NEED_REVERSE_TABLES */
     }
 }
 
-#endif /* !MBEDTLS_AES_SETKEY_ENC_ALT */
-
-=======
-#endif \
-        /* !defined(MBEDTLS_AES_DECRYPT_ALT) || (!defined(MBEDTLS_AES_SETKEY_DEC_ALT) && !defined(MBEDTLS_AES_USE_HARDWARE_ONLY)) */
-    }
-}
-
->>>>>>> 2fde39a2
 #undef ROTL8
 
 #endif /* MBEDTLS_AES_ROM_TABLES */
@@ -627,13 +540,7 @@
 #define MAY_NEED_TO_ALIGN
 #endif
 
-<<<<<<< HEAD
-#if defined(MAY_NEED_TO_ALIGN) || !defined(MBEDTLS_AES_SETKEY_ENC_ALT) || \
-    (!defined(MBEDTLS_AES_SETKEY_DEC_ALT) && !defined(MBEDTLS_CIPHER_ENCRYPT_ONLY))
-static unsigned mbedtls_aes_rk_offset(uint32_t *buf)
-=======
 MBEDTLS_MAYBE_UNUSED static unsigned mbedtls_aes_rk_offset(uint32_t *buf)
->>>>>>> 2fde39a2
 {
 #if defined(MAY_NEED_TO_ALIGN)
     int align_16_bytes = 0;
@@ -669,11 +576,6 @@
 
     return 0;
 }
-<<<<<<< HEAD
-#endif /* MAY_NEED_TO_ALIGN || !MBEDTLS_AES_SETKEY_ENC_ALT ||
-          (!MBEDTLS_AES_SETKEY_DEC_ALT && !MBEDTLS_CIPHER_ENCRYPT_ONLY) */
-=======
->>>>>>> 2fde39a2
 
 /*
  * AES key schedule (encryption)
