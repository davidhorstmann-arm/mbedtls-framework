--- conflicted
+++ resolved
@@ -302,65 +302,4 @@
                                          size_t output_size,
                                          size_t *output_length );
 
-<<<<<<< HEAD
-=======
-/*
- * BEYOND THIS POINT, TEST DRIVER ENTRY POINTS ONLY.
- */
-
-#if defined(PSA_CRYPTO_DRIVER_TEST)
-psa_status_t mbedtls_transparent_test_driver_cipher_encrypt_setup(
-    mbedtls_psa_cipher_operation_t *operation,
-    const psa_key_attributes_t *attributes,
-    const uint8_t *key_buffer, size_t key_buffer_size,
-    psa_algorithm_t alg );
-
-psa_status_t mbedtls_transparent_test_driver_cipher_decrypt_setup(
-    mbedtls_psa_cipher_operation_t *operation,
-    const psa_key_attributes_t *attributes,
-    const uint8_t *key_buffer, size_t key_buffer_size,
-    psa_algorithm_t alg );
-
-psa_status_t mbedtls_transparent_test_driver_cipher_set_iv(
-    mbedtls_psa_cipher_operation_t *operation,
-    const uint8_t *iv, size_t iv_length );
-
-psa_status_t mbedtls_transparent_test_driver_cipher_update(
-    mbedtls_psa_cipher_operation_t *operation,
-    const uint8_t *input, size_t input_length,
-    uint8_t *output, size_t output_size, size_t *output_length );
-
-psa_status_t mbedtls_transparent_test_driver_cipher_finish(
-    mbedtls_psa_cipher_operation_t *operation,
-    uint8_t *output, size_t output_size, size_t *output_length );
-
-psa_status_t mbedtls_transparent_test_driver_cipher_abort(
-    mbedtls_psa_cipher_operation_t *operation );
-
-psa_status_t mbedtls_transparent_test_driver_cipher_encrypt(
-    const psa_key_attributes_t *attributes,
-    const uint8_t *key_buffer,
-    size_t key_buffer_size,
-    psa_algorithm_t alg,
-    const uint8_t *iv,
-    size_t iv_length,
-    const uint8_t *input,
-    size_t input_length,
-    uint8_t *output,
-    size_t output_size,
-    size_t *output_length );
-
-psa_status_t mbedtls_transparent_test_driver_cipher_decrypt(
-    const psa_key_attributes_t *attributes,
-    const uint8_t *key_buffer,
-    size_t key_buffer_size,
-    psa_algorithm_t alg,
-    const uint8_t *input,
-    size_t input_length,
-    uint8_t *output,
-    size_t output_size,
-    size_t *output_length );
-#endif /* PSA_CRYPTO_DRIVER_TEST */
-
->>>>>>> 49c20954
 #endif /* PSA_CRYPTO_CIPHER_H */