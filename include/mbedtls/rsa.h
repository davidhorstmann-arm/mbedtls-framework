/**
 * \file rsa.h
 *
 * \brief This file provides an API for the RSA public-key cryptosystem.
 *
 * The RSA public-key cryptosystem is defined in <em>Public-Key
 * Cryptography Standards (PKCS) #1 v1.5: RSA Encryption</em>
 * and <em>Public-Key Cryptography Standards (PKCS) #1 v2.1:
 * RSA Cryptography Specifications</em>.
 *
 */
/*
 *  Copyright (C) 2006-2018, Arm Limited (or its affiliates), All Rights Reserved
 *  SPDX-License-Identifier: Apache-2.0
 *
 *  Licensed under the Apache License, Version 2.0 (the "License"); you may
 *  not use this file except in compliance with the License.
 *  You may obtain a copy of the License at
 *
 *  http://www.apache.org/licenses/LICENSE-2.0
 *
 *  Unless required by applicable law or agreed to in writing, software
 *  distributed under the License is distributed on an "AS IS" BASIS, WITHOUT
 *  WARRANTIES OR CONDITIONS OF ANY KIND, either express or implied.
 *  See the License for the specific language governing permissions and
 *  limitations under the License.
 *
 *  This file is part of Mbed TLS (https://tls.mbed.org)
 */
#ifndef MBEDTLS_RSA_H
#define MBEDTLS_RSA_H

#if !defined(MBEDTLS_CONFIG_FILE)
#include "config.h"
#else
#include MBEDTLS_CONFIG_FILE
#endif

#include "bignum.h"
#include "md.h"

#if defined(MBEDTLS_THREADING_C)
#include "threading.h"
#endif

/*
 * RSA Error codes
 */
#define MBEDTLS_ERR_RSA_BAD_INPUT_DATA                    -0x4080  /**< Bad input parameters to function. */
#define MBEDTLS_ERR_RSA_INVALID_PADDING                   -0x4100  /**< Input data contains invalid padding and is rejected. */
#define MBEDTLS_ERR_RSA_KEY_GEN_FAILED                    -0x4180  /**< Something failed during generation of a key. */
#define MBEDTLS_ERR_RSA_KEY_CHECK_FAILED                  -0x4200  /**< Key failed to pass the validity check of the library. */
#define MBEDTLS_ERR_RSA_PUBLIC_FAILED                     -0x4280  /**< The public key operation failed. */
#define MBEDTLS_ERR_RSA_PRIVATE_FAILED                    -0x4300  /**< The private key operation failed. */
#define MBEDTLS_ERR_RSA_VERIFY_FAILED                     -0x4380  /**< The PKCS#1 verification failed. */
#define MBEDTLS_ERR_RSA_OUTPUT_TOO_LARGE                  -0x4400  /**< The output buffer for decryption is not large enough. */
#define MBEDTLS_ERR_RSA_RNG_FAILED                        -0x4480  /**< The random generator failed to generate non-zeros. */

/* MBEDTLS_ERR_RSA_UNSUPPORTED_OPERATION is deprecated and should not be used.
 */
#define MBEDTLS_ERR_RSA_UNSUPPORTED_OPERATION             -0x4500  /**< The implementation does not offer the requested operation, for example, because of security violations or lack of functionality. */

/* MBEDTLS_ERR_RSA_HW_ACCEL_FAILED is deprecated and should not be used. */
#define MBEDTLS_ERR_RSA_HW_ACCEL_FAILED                   -0x4580  /**< RSA hardware accelerator failed. */

/*
 * RSA constants
 */
#define MBEDTLS_RSA_PUBLIC      0 /**< Request private key operation. */
#define MBEDTLS_RSA_PRIVATE     1 /**< Request public key operation. */

#define MBEDTLS_RSA_PKCS_V15    0 /**< Use PKCS#1 v1.5 encoding. */
#define MBEDTLS_RSA_PKCS_V21    1 /**< Use PKCS#1 v2.1 encoding. */

#define MBEDTLS_RSA_SIGN        1 /**< Identifier for RSA signature operations. */
#define MBEDTLS_RSA_CRYPT       2 /**< Identifier for RSA encryption and decryption operations. */

#define MBEDTLS_RSA_SALT_LEN_ANY    -1

/*
 * The above constants may be used even if the RSA module is compile out,
 * eg for alternative (PKCS#11) RSA implemenations in the PK layers.
 */

#ifdef __cplusplus
extern "C" {
#endif

#if !defined(MBEDTLS_RSA_ALT)
// Regular implementation
//

/**
 * \brief   The RSA context structure.
 *
 * \note    Direct manipulation of the members of this structure
 *          is deprecated. All manipulation should instead be done through
 *          the public interface functions.
 */
typedef struct mbedtls_rsa_context
{
    int ver;                    /*!<  Always 0.*/
    size_t len;                 /*!<  The size of \p N in Bytes. */

    mbedtls_mpi N;              /*!<  The public modulus. */
    mbedtls_mpi E;              /*!<  The public exponent. */

    mbedtls_mpi D;              /*!<  The private exponent. */
    mbedtls_mpi P;              /*!<  The first prime factor. */
    mbedtls_mpi Q;              /*!<  The second prime factor. */

    mbedtls_mpi DP;             /*!<  <code>D % (P - 1)</code>. */
    mbedtls_mpi DQ;             /*!<  <code>D % (Q - 1)</code>. */
    mbedtls_mpi QP;             /*!<  <code>1 / (Q % P)</code>. */

    mbedtls_mpi RN;             /*!<  cached <code>R^2 mod N</code>. */

    mbedtls_mpi RP;             /*!<  cached <code>R^2 mod P</code>. */
    mbedtls_mpi RQ;             /*!<  cached <code>R^2 mod Q</code>. */

    mbedtls_mpi Vi;             /*!<  The cached blinding value. */
    mbedtls_mpi Vf;             /*!<  The cached un-blinding value. */

    int padding;                /*!< Selects padding mode:
                                     #MBEDTLS_RSA_PKCS_V15 for 1.5 padding and
                                     #MBEDTLS_RSA_PKCS_V21 for OAEP or PSS. */
    int hash_id;                /*!< Hash identifier of mbedtls_md_type_t type,
                                     as specified in md.h for use in the MGF
                                     mask generating function used in the
                                     EME-OAEP and EMSA-PSS encodings. */
#if defined(MBEDTLS_THREADING_C)
    mbedtls_threading_mutex_t mutex;    /*!<  Thread-safety mutex. */
#endif
}
mbedtls_rsa_context;

#else  /* MBEDTLS_RSA_ALT */
#include "rsa_alt.h"
#endif /* MBEDTLS_RSA_ALT */

/**
 * \brief          This function initializes an RSA context.
 *
 * \note           Set padding to #MBEDTLS_RSA_PKCS_V21 for the RSAES-OAEP
 *                 encryption scheme and the RSASSA-PSS signature scheme.
 *
 * \note           The \p hash_id parameter is ignored when using
 *                 #MBEDTLS_RSA_PKCS_V15 padding.
 *
 * \note           The choice of padding mode is strictly enforced for private key
 *                 operations, since there might be security concerns in
 *                 mixing padding modes. For public key operations it is
 *                 a default value, which can be overridden by calling specific
 *                 \c rsa_rsaes_xxx or \c rsa_rsassa_xxx functions.
 *
 * \note           The hash selected in \p hash_id is always used for OEAP
 *                 encryption. For PSS signatures, it is always used for
<<<<<<< HEAD
 *                 making signatures, but can be overriden for verifying them.
 *                 If set to #MBEDTLS_MD_NONE, it is always overriden.
=======
 *                 making signatures, but can be overridden for verifying them.
 *                 If set to #MBEDTLS_MD_NONE, it is always overridden.
>>>>>>> f352f75f
 *
 * \param ctx      The RSA context to initialize. This must not be \c NULL.
 * \param padding  The padding mode to use. This must be either
 *                 #MBEDTLS_RSA_PKCS_V15 or #MBEDTLS_RSA_PKCS_V21.
 * \param hash_id  The hash identifier of ::mbedtls_md_type_t type, if
 *                 \p padding is #MBEDTLS_RSA_PKCS_V21. It is unused
 *                 otherwise.
 */
void mbedtls_rsa_init( mbedtls_rsa_context *ctx,
                       int padding,
                       int hash_id );

/**
 * \brief          This function imports a set of core parameters into an
 *                 RSA context.
 *
 * \note           This function can be called multiple times for successive
 *                 imports, if the parameters are not simultaneously present.
 *
 *                 Any sequence of calls to this function should be followed
 *                 by a call to mbedtls_rsa_complete(), which checks and
 *                 completes the provided information to a ready-for-use
 *                 public or private RSA key.
 *
 * \note           See mbedtls_rsa_complete() for more information on which
 *                 parameters are necessary to set up a private or public
 *                 RSA key.
 *
 * \note           The imported parameters are copied and need not be preserved
 *                 for the lifetime of the RSA context being set up.
 *
 * \param ctx      The initialized RSA context to store the parameters in.
 * \param N        The RSA modulus. This may be \c NULL.
 * \param P        The first prime factor of \p N. This may be \c NULL.
 * \param Q        The second prime factor of \p N. This may be \c NULL.
 * \param D        The private exponent. This may be \c NULL.
 * \param E        The public exponent. This may be \c NULL.
 *
 * \return         \c 0 on success.
 * \return         A non-zero error code on failure.
 */
int mbedtls_rsa_import( mbedtls_rsa_context *ctx,
                        const mbedtls_mpi *N,
                        const mbedtls_mpi *P, const mbedtls_mpi *Q,
                        const mbedtls_mpi *D, const mbedtls_mpi *E );

/**
 * \brief          This function imports core RSA parameters, in raw big-endian
 *                 binary format, into an RSA context.
 *
 * \note           This function can be called multiple times for successive
 *                 imports, if the parameters are not simultaneously present.
 *
 *                 Any sequence of calls to this function should be followed
 *                 by a call to mbedtls_rsa_complete(), which checks and
 *                 completes the provided information to a ready-for-use
 *                 public or private RSA key.
 *
 * \note           See mbedtls_rsa_complete() for more information on which
 *                 parameters are necessary to set up a private or public
 *                 RSA key.
 *
 * \note           The imported parameters are copied and need not be preserved
 *                 for the lifetime of the RSA context being set up.
 *
 * \param ctx      The initialized RSA context to store the parameters in.
 * \param N        The RSA modulus. This may be \c NULL.
 * \param N_len    The Byte length of \p N; it is ignored if \p N == NULL.
 * \param P        The first prime factor of \p N. This may be \c NULL.
 * \param P_len    The Byte length of \p P; it ns ignored if \p P == NULL.
 * \param Q        The second prime factor of \p N. This may be \c NULL.
 * \param Q_len    The Byte length of \p Q; it is ignored if \p Q == NULL.
 * \param D        The private exponent. This may be \c NULL.
 * \param D_len    The Byte length of \p D; it is ignored if \p D == NULL.
 * \param E        The public exponent. This may be \c NULL.
 * \param E_len    The Byte length of \p E; it is ignored if \p E == NULL.
 *
 * \return         \c 0 on success.
 * \return         A non-zero error code on failure.
 */
int mbedtls_rsa_import_raw( mbedtls_rsa_context *ctx,
                            unsigned char const *N, size_t N_len,
                            unsigned char const *P, size_t P_len,
                            unsigned char const *Q, size_t Q_len,
                            unsigned char const *D, size_t D_len,
                            unsigned char const *E, size_t E_len );

/**
 * \brief          This function completes an RSA context from
 *                 a set of imported core parameters.
 *
 *                 To setup an RSA public key, precisely \p N and \p E
 *                 must have been imported.
 *
 *                 To setup an RSA private key, sufficient information must
 *                 be present for the other parameters to be derivable.
 *
 *                 The default implementation supports the following:
 *                 <ul><li>Derive \p P, \p Q from \p N, \p D, \p E.</li>
 *                 <li>Derive \p N, \p D from \p P, \p Q, \p E.</li></ul>
 *                 Alternative implementations need not support these.
 *
 *                 If this function runs successfully, it guarantees that
 *                 the RSA context can be used for RSA operations without
 *                 the risk of failure or crash.
 *
 * \warning        This function need not perform consistency checks
 *                 for the imported parameters. In particular, parameters that
 *                 are not needed by the implementation might be silently
 *                 discarded and left unchecked. To check the consistency
 *                 of the key material, see mbedtls_rsa_check_privkey().
 *
 * \param ctx      The initialized RSA context holding imported parameters.
 *
 * \return         \c 0 on success.
 * \return         #MBEDTLS_ERR_RSA_BAD_INPUT_DATA if the attempted derivations
 *                 failed.
 *
 */
int mbedtls_rsa_complete( mbedtls_rsa_context *ctx );

/**
 * \brief          This function exports the core parameters of an RSA key.
 *
 *                 If this function runs successfully, the non-NULL buffers
 *                 pointed to by \p N, \p P, \p Q, \p D, and \p E are fully
 *                 written, with additional unused space filled leading by
 *                 zero Bytes.
 *
 *                 Possible reasons for returning
 *                 #MBEDTLS_ERR_PLATFORM_FEATURE_UNSUPPORTED:<ul>
 *                 <li>An alternative RSA implementation is in use, which
 *                 stores the key externally, and either cannot or should
 *                 not export it into RAM.</li>
 *                 <li>A SW or HW implementation might not support a certain
 *                 deduction. For example, \p P, \p Q from \p N, \p D,
 *                 and \p E if the former are not part of the
 *                 implementation.</li></ul>
 *
 *                 If the function fails due to an unsupported operation,
 *                 the RSA context stays intact and remains usable.
 *
 * \param ctx      The initialized RSA context.
 * \param N        The MPI to hold the RSA modulus.
 *                 This may be \c NULL if this field need not be exported.
 * \param P        The MPI to hold the first prime factor of \p N.
 *                 This may be \c NULL if this field need not be exported.
 * \param Q        The MPI to hold the second prime factor of \p N.
 *                 This may be \c NULL if this field need not be exported.
 * \param D        The MPI to hold the private exponent.
 *                 This may be \c NULL if this field need not be exported.
 * \param E        The MPI to hold the public exponent.
 *                 This may be \c NULL if this field need not be exported.
 *
 * \return         \c 0 on success.
 * \return         #MBEDTLS_ERR_PLATFORM_FEATURE_UNSUPPORTED if exporting the
 *                 requested parameters cannot be done due to missing
 *                 functionality or because of security policies.
 * \return         A non-zero return code on any other failure.
 *
 */
int mbedtls_rsa_export( const mbedtls_rsa_context *ctx,
                        mbedtls_mpi *N, mbedtls_mpi *P, mbedtls_mpi *Q,
                        mbedtls_mpi *D, mbedtls_mpi *E );

/**
 * \brief          This function exports core parameters of an RSA key
 *                 in raw big-endian binary format.
 *
 *                 If this function runs successfully, the non-NULL buffers
 *                 pointed to by \p N, \p P, \p Q, \p D, and \p E are fully
 *                 written, with additional unused space filled leading by
 *                 zero Bytes.
 *
 *                 Possible reasons for returning
 *                 #MBEDTLS_ERR_PLATFORM_FEATURE_UNSUPPORTED:<ul>
 *                 <li>An alternative RSA implementation is in use, which
 *                 stores the key externally, and either cannot or should
 *                 not export it into RAM.</li>
 *                 <li>A SW or HW implementation might not support a certain
 *                 deduction. For example, \p P, \p Q from \p N, \p D,
 *                 and \p E if the former are not part of the
 *                 implementation.</li></ul>
 *                 If the function fails due to an unsupported operation,
 *                 the RSA context stays intact and remains usable.
 *
 * \note           The length parameters are ignored if the corresponding
 *                 buffer pointers are NULL.
 *
 * \param ctx      The initialized RSA context.
 * \param N        The Byte array to store the RSA modulus,
 *                 or \c NULL if this field need not be exported.
 * \param N_len    The size of the buffer for the modulus.
 * \param P        The Byte array to hold the first prime factor of \p N,
 *                 or \c NULL if this field need not be exported.
 * \param P_len    The size of the buffer for the first prime factor.
 * \param Q        The Byte array to hold the second prime factor of \p N,
 *                 or \c NULL if this field need not be exported.
 * \param Q_len    The size of the buffer for the second prime factor.
 * \param D        The Byte array to hold the private exponent,
 *                 or \c NULL if this field need not be exported.
 * \param D_len    The size of the buffer for the private exponent.
 * \param E        The Byte array to hold the public exponent,
 *                 or \c NULL if this field need not be exported.
 * \param E_len    The size of the buffer for the public exponent.
 *
 * \return         \c 0 on success.
 * \return         #MBEDTLS_ERR_PLATFORM_FEATURE_UNSUPPORTED if exporting the
 *                 requested parameters cannot be done due to missing
 *                 functionality or because of security policies.
 * \return         A non-zero return code on any other failure.
 */
int mbedtls_rsa_export_raw( const mbedtls_rsa_context *ctx,
                            unsigned char *N, size_t N_len,
                            unsigned char *P, size_t P_len,
                            unsigned char *Q, size_t Q_len,
                            unsigned char *D, size_t D_len,
                            unsigned char *E, size_t E_len );

/**
 * \brief          This function exports CRT parameters of a private RSA key.
 *
 * \note           Alternative RSA implementations not using CRT-parameters
 *                 internally can implement this function based on
 *                 mbedtls_rsa_deduce_opt().
 *
 * \param ctx      The initialized RSA context.
 * \param DP       The MPI to hold \c D modulo `P-1`,
 *                 or \c NULL if it need not be exported.
 * \param DQ       The MPI to hold \c D modulo `Q-1`,
 *                 or \c NULL if it need not be exported.
 * \param QP       The MPI to hold modular inverse of \c Q modulo \c P,
 *                 or \c NULL if it need not be exported.
 *
 * \return         \c 0 on success.
 * \return         A non-zero error code on failure.
 *
 */
int mbedtls_rsa_export_crt( const mbedtls_rsa_context *ctx,
                            mbedtls_mpi *DP, mbedtls_mpi *DQ, mbedtls_mpi *QP );

/**
 * \brief          This function sets padding for an already initialized RSA
 *                 context. See mbedtls_rsa_init() for details.
 *
 * \param ctx      The initialized RSA context to be configured.
 * \param padding  The padding mode to use. This must be either
 *                 #MBEDTLS_RSA_PKCS_V15 or #MBEDTLS_RSA_PKCS_V21.
 * \param hash_id  The #MBEDTLS_RSA_PKCS_V21 hash identifier.
 */
void mbedtls_rsa_set_padding( mbedtls_rsa_context *ctx, int padding,
                              int hash_id );

/**
 * \brief          This function retrieves the length of RSA modulus in Bytes.
 *
 * \param ctx      The initialized RSA context.
 *
 * \return         The length of the RSA modulus in Bytes.
 *
 */
size_t mbedtls_rsa_get_len( const mbedtls_rsa_context *ctx );

/**
 * \brief          This function generates an RSA keypair.
 *
 * \note           mbedtls_rsa_init() must be called before this function,
 *                 to set up the RSA context.
 *
 * \param ctx      The initialized RSA context used to hold the key.
 * \param f_rng    The RNG function to be used for key generation.
 *                 This must not be \c NULL.
 * \param p_rng    The RNG context to be passed to \p f_rng.
 *                 This may be \c NULL if \p f_rng doesn't need a context.
 * \param nbits    The size of the public key in bits.
 * \param exponent The public exponent to use. For example, \c 65537.
 *                 This must be odd and greater than \c 1.
 *
 * \return         \c 0 on success.
 * \return         An \c MBEDTLS_ERR_RSA_XXX error code on failure.
 */
int mbedtls_rsa_gen_key( mbedtls_rsa_context *ctx,
                         int (*f_rng)(void *, unsigned char *, size_t),
                         void *p_rng,
                         unsigned int nbits, int exponent );

/**
 * \brief          This function checks if a context contains at least an RSA
 *                 public key.
 *
 *                 If the function runs successfully, it is guaranteed that
 *                 enough information is present to perform an RSA public key
 *                 operation using mbedtls_rsa_public().
 *
 * \param ctx      The initialized RSA context to check.
 *
 * \return         \c 0 on success.
 * \return         An \c MBEDTLS_ERR_RSA_XXX error code on failure.
 *
 */
int mbedtls_rsa_check_pubkey( const mbedtls_rsa_context *ctx );

/**
 * \brief      This function checks if a context contains an RSA private key
 *             and perform basic consistency checks.
 *
 * \note       The consistency checks performed by this function not only
 *             ensure that mbedtls_rsa_private() can be called successfully
 *             on the given context, but that the various parameters are
 *             mutually consistent with high probability, in the sense that
 *             mbedtls_rsa_public() and mbedtls_rsa_private() are inverses.
 *
 * \warning    This function should catch accidental misconfigurations
 *             like swapping of parameters, but it cannot establish full
 *             trust in neither the quality nor the consistency of the key
 *             material that was used to setup the given RSA context:
 *             <ul><li>Consistency: Imported parameters that are irrelevant
 *             for the implementation might be silently dropped. If dropped,
 *             the current function does not have access to them,
 *             and therefore cannot check them. See mbedtls_rsa_complete().
 *             If you want to check the consistency of the entire
 *             content of an PKCS1-encoded RSA private key, for example, you
 *             should use mbedtls_rsa_validate_params() before setting
 *             up the RSA context.
 *             Additionally, if the implementation performs empirical checks,
 *             these checks substantiate but do not guarantee consistency.</li>
 *             <li>Quality: This function is not expected to perform
 *             extended quality assessments like checking that the prime
 *             factors are safe. Additionally, it is the responsibility of the
 *             user to ensure the trustworthiness of the source of his RSA
 *             parameters, which goes beyond what is effectively checkable
 *             by the library.</li></ul>
 *
 * \param ctx  The initialized RSA context to check.
 *
 * \return     \c 0 on success.
 * \return     An \c MBEDTLS_ERR_RSA_XXX error code on failure.
 */
int mbedtls_rsa_check_privkey( const mbedtls_rsa_context *ctx );

/**
 * \brief          This function checks a public-private RSA key pair.
 *
 *                 It checks each of the contexts, and makes sure they match.
 *
 * \param pub      The initialized RSA context holding the public key.
 * \param prv      The initialized RSA context holding the private key.
 *
 * \return         \c 0 on success.
 * \return         An \c MBEDTLS_ERR_RSA_XXX error code on failure.
 */
int mbedtls_rsa_check_pub_priv( const mbedtls_rsa_context *pub,
                                const mbedtls_rsa_context *prv );

/**
 * \brief          This function performs an RSA public key operation.
 *
 * \param ctx      The initialized RSA context to use.
 * \param input    The input buffer. This must be a readable buffer
 *                 of length \c ctx->len Bytes. For example, \c 256 Bytes
 *                 for an 2048-bit RSA modulus.
 * \param output   The output buffer. This must be a writable buffer
 *                 of length \c ctx->len Bytes. For example, \c 256 Bytes
 *                 for an 2048-bit RSA modulus.
 *
 * \note           This function does not handle message padding.
 *
 * \note           Make sure to set \p input[0] = 0 or ensure that
 *                 input is smaller than \p N.
 *
 * \return         \c 0 on success.
 * \return         An \c MBEDTLS_ERR_RSA_XXX error code on failure.
 */
int mbedtls_rsa_public( mbedtls_rsa_context *ctx,
                const unsigned char *input,
                unsigned char *output );

/**
 * \brief          This function performs an RSA private key operation.
 *
 * \note           Blinding is used if and only if a PRNG is provided.
 *
 * \note           If blinding is used, both the base of exponentation
 *                 and the exponent are blinded, providing protection
 *                 against some side-channel attacks.
 *
 * \warning        It is deprecated and a security risk to not provide
 *                 a PRNG here and thereby prevent the use of blinding.
 *                 Future versions of the library may enforce the presence
 *                 of a PRNG.
 *
 * \param ctx      The initialized RSA context to use.
 * \param f_rng    The RNG function, used for blinding. It is discouraged
 *                 and deprecated to pass \c NULL here, in which case
 *                 blinding will be omitted.
 * \param p_rng    The RNG context to pass to \p f_rng. This may be \c NULL
 *                 if \p f_rng is \c NULL or if \p f_rng doesn't need a context.
 * \param input    The input buffer. This must be a readable buffer
 *                 of length \c ctx->len Bytes. For example, \c 256 Bytes
 *                 for an 2048-bit RSA modulus.
 * \param output   The output buffer. This must be a writable buffer
 *                 of length \c ctx->len Bytes. For example, \c 256 Bytes
 *                 for an 2048-bit RSA modulus.
 *
 * \return         \c 0 on success.
 * \return         An \c MBEDTLS_ERR_RSA_XXX error code on failure.
 *
 */
int mbedtls_rsa_private( mbedtls_rsa_context *ctx,
                 int (*f_rng)(void *, unsigned char *, size_t),
                 void *p_rng,
                 const unsigned char *input,
                 unsigned char *output );

/**
 * \brief          This function adds the message padding, then performs an RSA
 *                 operation.
 *
 *                 It is the generic wrapper for performing a PKCS#1 encryption
 *                 operation using the \p mode from the context.
 *
 * \deprecated     It is deprecated and discouraged to call this function
 *                 in #MBEDTLS_RSA_PRIVATE mode. Future versions of the library
 *                 are likely to remove the \p mode argument and have it
 *                 implicitly set to #MBEDTLS_RSA_PUBLIC.
 *
 * \note           Alternative implementations of RSA need not support
 *                 mode being set to #MBEDTLS_RSA_PRIVATE and might instead
 *                 return #MBEDTLS_ERR_PLATFORM_FEATURE_UNSUPPORTED.
 *
 * \param ctx      The initialized RSA context to use.
 * \param f_rng    The RNG to use. It is mandatory for PKCS#1 v2.1 padding
 *                 encoding, and for PKCS#1 v1.5 padding encoding when used
 *                 with \p mode set to #MBEDTLS_RSA_PUBLIC. For PKCS#1 v1.5
 *                 padding encoding and \p mode set to #MBEDTLS_RSA_PRIVATE,
 *                 it is used for blinding and should be provided in this
 *                 case; see mbedtls_rsa_private() for more.
 * \param p_rng    The RNG context to be passed to \p f_rng. May be
 *                 \c NULL if \p f_rng is \c NULL or if \p f_rng doesn't
 *                 need a context argument.
 * \param mode     The mode of operation. This must be either
 *                 #MBEDTLS_RSA_PUBLIC or #MBEDTLS_RSA_PRIVATE (deprecated).
 * \param ilen     The length of the plaintext in Bytes.
 * \param input    The input data to encrypt. This must be a readable
 *                 buffer of size \p ilen Bytes. This must not be \c NULL.
 * \param output   The output buffer. This must be a writable buffer
 *                 of length \c ctx->len Bytes. For example, \c 256 Bytes
 *                 for an 2048-bit RSA modulus.
 *
 * \return         \c 0 on success.
 * \return         An \c MBEDTLS_ERR_RSA_XXX error code on failure.
 */
int mbedtls_rsa_pkcs1_encrypt( mbedtls_rsa_context *ctx,
                       int (*f_rng)(void *, unsigned char *, size_t),
                       void *p_rng,
                       int mode, size_t ilen,
                       const unsigned char *input,
                       unsigned char *output );

/**
 * \brief          This function performs a PKCS#1 v1.5 encryption operation
 *                 (RSAES-PKCS1-v1_5-ENCRYPT).
 *
 * \deprecated     It is deprecated and discouraged to call this function
 *                 in #MBEDTLS_RSA_PRIVATE mode. Future versions of the library
 *                 are likely to remove the \p mode argument and have it
 *                 implicitly set to #MBEDTLS_RSA_PUBLIC.
 *
 * \note           Alternative implementations of RSA need not support
 *                 mode being set to #MBEDTLS_RSA_PRIVATE and might instead
 *                 return #MBEDTLS_ERR_PLATFORM_FEATURE_UNSUPPORTED.
 *
 * \param ctx      The initialized RSA context to use.
 * \param f_rng    The RNG function to use. It is needed for padding generation
 *                 if \p mode is #MBEDTLS_RSA_PUBLIC. If \p mode is
 *                 #MBEDTLS_RSA_PRIVATE (discouraged), it is used for
 *                 blinding and should be provided; see mbedtls_rsa_private().
 * \param p_rng    The RNG context to be passed to \p f_rng. This may
 *                 be \c NULL if \p f_rng is \c NULL or if \p f_rng
 *                 doesn't need a context argument.
 * \param mode     The mode of operation. This must be either
 *                 #MBEDTLS_RSA_PUBLIC or #MBEDTLS_RSA_PRIVATE (deprecated).
 * \param ilen     The length of the plaintext in Bytes.
 * \param input    The input data to encrypt. This must be a readable
 *                 buffer of size \p ilen Bytes. This must not be \c NULL.
 * \param output   The output buffer. This must be a writable buffer
 *                 of length \c ctx->len Bytes. For example, \c 256 Bytes
 *                 for an 2048-bit RSA modulus.
 *
 * \return         \c 0 on success.
 * \return         An \c MBEDTLS_ERR_RSA_XXX error code on failure.
 */
int mbedtls_rsa_rsaes_pkcs1_v15_encrypt( mbedtls_rsa_context *ctx,
                                 int (*f_rng)(void *, unsigned char *, size_t),
                                 void *p_rng,
                                 int mode, size_t ilen,
                                 const unsigned char *input,
                                 unsigned char *output );

/**
 * \brief            This function performs a PKCS#1 v2.1 OAEP encryption
 *                   operation (RSAES-OAEP-ENCRYPT).
 *
 * \note             The output buffer must be as large as the size
 *                   of ctx->N. For example, 128 Bytes if RSA-1024 is used.
 *
 * \deprecated       It is deprecated and discouraged to call this function
 *                   in #MBEDTLS_RSA_PRIVATE mode. Future versions of the library
 *                   are likely to remove the \p mode argument and have it
 *                   implicitly set to #MBEDTLS_RSA_PUBLIC.
 *
 * \note             Alternative implementations of RSA need not support
 *                   mode being set to #MBEDTLS_RSA_PRIVATE and might instead
 *                   return #MBEDTLS_ERR_PLATFORM_FEATURE_UNSUPPORTED.
 *
 * \param ctx        The initnialized RSA context to use.
 * \param f_rng      The RNG function to use. This is needed for padding
 *                   generation and must be provided.
 * \param p_rng      The RNG context to be passed to \p f_rng. This may
 *                   be \c NULL if \p f_rng doesn't need a context argument.
 * \param mode       The mode of operation. This must be either
 *                   #MBEDTLS_RSA_PUBLIC or #MBEDTLS_RSA_PRIVATE (deprecated).
 * \param label      The buffer holding the custom label to use.
 *                   This must be a readable buffer of length \p label_len
 *                   Bytes. It may be \c NULL if \p label_len is \c 0.
 * \param label_len  The length of the label in Bytes.
 * \param ilen       The length of the plaintext buffer \p input in Bytes.
 * \param input      The input data to encrypt. This must be a readable
 *                   buffer of size \p ilen Bytes. This must not be \c NULL.
 * \param output     The output buffer. This must be a writable buffer
 *                   of length \c ctx->len Bytes. For example, \c 256 Bytes
 *                   for an 2048-bit RSA modulus.
 *
 * \return           \c 0 on success.
 * \return           An \c MBEDTLS_ERR_RSA_XXX error code on failure.
 */
int mbedtls_rsa_rsaes_oaep_encrypt( mbedtls_rsa_context *ctx,
                            int (*f_rng)(void *, unsigned char *, size_t),
                            void *p_rng,
                            int mode,
                            const unsigned char *label, size_t label_len,
                            size_t ilen,
                            const unsigned char *input,
                            unsigned char *output );

/**
 * \brief          This function performs an RSA operation, then removes the
 *                 message padding.
 *
 *                 It is the generic wrapper for performing a PKCS#1 decryption
 *                 operation using the \p mode from the context.
 *
 * \note           The output buffer length \c output_max_len should be
 *                 as large as the size \p ctx->len of \p ctx->N (for example,
 *                 128 Bytes if RSA-1024 is used) to be able to hold an
 *                 arbitrary decrypted message. If it is not large enough to
 *                 hold the decryption of the particular ciphertext provided,
 *                 the function returns \c MBEDTLS_ERR_RSA_OUTPUT_TOO_LARGE.
 *
 * \deprecated     It is deprecated and discouraged to call this function
 *                 in #MBEDTLS_RSA_PUBLIC mode. Future versions of the library
 *                 are likely to remove the \p mode argument and have it
 *                 implicitly set to #MBEDTLS_RSA_PRIVATE.
 *
 * \note           Alternative implementations of RSA need not support
 *                 mode being set to #MBEDTLS_RSA_PUBLIC and might instead
 *                 return #MBEDTLS_ERR_PLATFORM_FEATURE_UNSUPPORTED.
 *
 * \param ctx      The initialized RSA context to use.
 * \param f_rng    The RNG function. If \p mode is #MBEDTLS_RSA_PRIVATE,
 *                 this is used for blinding and should be provided; see
 *                 mbedtls_rsa_private() for more. If \p mode is
 *                 #MBEDTLS_RSA_PUBLIC, it is ignored.
 * \param p_rng    The RNG context to be passed to \p f_rng. This may be
 *                 \c NULL if \p f_rng is \c NULL or doesn't need a context.
 * \param mode     The mode of operation. This must be either
 *                 #MBEDTLS_RSA_PRIVATE or #MBEDTLS_RSA_PUBLIC (deprecated).
 * \param olen     The address at which to store the length of
 *                 the plaintext. This must not be \c NULL.
 * \param input    The ciphertext buffer. This must be a readable buffer
 *                 of length \c ctx->len Bytes. For example, \c 256 Bytes
 *                 for an 2048-bit RSA modulus.
 * \param output   The buffer used to hold the plaintext. This must
 *                 be a writable buffer of length \p output_max_len Bytes.
 * \param output_max_len The length in Bytes of the output buffer \p output.
 *
 * \return         \c 0 on success.
 * \return         An \c MBEDTLS_ERR_RSA_XXX error code on failure.
 */
int mbedtls_rsa_pkcs1_decrypt( mbedtls_rsa_context *ctx,
                       int (*f_rng)(void *, unsigned char *, size_t),
                       void *p_rng,
                       int mode, size_t *olen,
                       const unsigned char *input,
                       unsigned char *output,
                       size_t output_max_len );

/**
 * \brief          This function performs a PKCS#1 v1.5 decryption
 *                 operation (RSAES-PKCS1-v1_5-DECRYPT).
 *
 * \note           The output buffer length \c output_max_len should be
 *                 as large as the size \p ctx->len of \p ctx->N, for example,
 *                 128 Bytes if RSA-1024 is used, to be able to hold an
 *                 arbitrary decrypted message. If it is not large enough to
 *                 hold the decryption of the particular ciphertext provided,
 *                 the function returns #MBEDTLS_ERR_RSA_OUTPUT_TOO_LARGE.
 *
 * \deprecated     It is deprecated and discouraged to call this function
 *                 in #MBEDTLS_RSA_PUBLIC mode. Future versions of the library
 *                 are likely to remove the \p mode argument and have it
 *                 implicitly set to #MBEDTLS_RSA_PRIVATE.
 *
 * \note           Alternative implementations of RSA need not support
 *                 mode being set to #MBEDTLS_RSA_PUBLIC and might instead
 *                 return #MBEDTLS_ERR_PLATFORM_FEATURE_UNSUPPORTED.
 *
 * \param ctx      The initialized RSA context to use.
 * \param f_rng    The RNG function. If \p mode is #MBEDTLS_RSA_PRIVATE,
 *                 this is used for blinding and should be provided; see
 *                 mbedtls_rsa_private() for more. If \p mode is
 *                 #MBEDTLS_RSA_PUBLIC, it is ignored.
 * \param p_rng    The RNG context to be passed to \p f_rng. This may be
 *                 \c NULL if \p f_rng is \c NULL or doesn't need a context.
 * \param mode     The mode of operation. This must be either
 *                 #MBEDTLS_RSA_PRIVATE or #MBEDTLS_RSA_PUBLIC (deprecated).
 * \param olen     The address at which to store the length of
 *                 the plaintext. This must not be \c NULL.
 * \param input    The ciphertext buffer. This must be a readable buffer
 *                 of length \c ctx->len Bytes. For example, \c 256 Bytes
 *                 for an 2048-bit RSA modulus.
 * \param output   The buffer used to hold the plaintext. This must
 *                 be a writable buffer of length \p output_max_len Bytes.
 * \param output_max_len The length in Bytes of the output buffer \p output.
 *
 * \return         \c 0 on success.
 * \return         An \c MBEDTLS_ERR_RSA_XXX error code on failure.
 *
 */
int mbedtls_rsa_rsaes_pkcs1_v15_decrypt( mbedtls_rsa_context *ctx,
                                 int (*f_rng)(void *, unsigned char *, size_t),
                                 void *p_rng,
                                 int mode, size_t *olen,
                                 const unsigned char *input,
                                 unsigned char *output,
                                 size_t output_max_len );

/**
 * \brief            This function performs a PKCS#1 v2.1 OAEP decryption
 *                   operation (RSAES-OAEP-DECRYPT).
 *
 * \note             The output buffer length \c output_max_len should be
 *                   as large as the size \p ctx->len of \p ctx->N, for
 *                   example, 128 Bytes if RSA-1024 is used, to be able to
 *                   hold an arbitrary decrypted message. If it is not
 *                   large enough to hold the decryption of the particular
 *                   ciphertext provided, the function returns
 *                   #MBEDTLS_ERR_RSA_OUTPUT_TOO_LARGE.
 *
 * \deprecated       It is deprecated and discouraged to call this function
 *                   in #MBEDTLS_RSA_PUBLIC mode. Future versions of the library
 *                   are likely to remove the \p mode argument and have it
 *                   implicitly set to #MBEDTLS_RSA_PRIVATE.
 *
 * \note             Alternative implementations of RSA need not support
 *                   mode being set to #MBEDTLS_RSA_PUBLIC and might instead
 *                   return #MBEDTLS_ERR_PLATFORM_FEATURE_UNSUPPORTED.
 *
 * \param ctx        The initialized RSA context to use.
 * \param f_rng      The RNG function. If \p mode is #MBEDTLS_RSA_PRIVATE,
 *                   this is used for blinding and should be provided; see
 *                   mbedtls_rsa_private() for more. If \p mode is
 *                   #MBEDTLS_RSA_PUBLIC, it is ignored.
 * \param p_rng      The RNG context to be passed to \p f_rng. This may be
 *                   \c NULL if \p f_rng is \c NULL or doesn't need a context.
 * \param mode       The mode of operation. This must be either
 *                   #MBEDTLS_RSA_PRIVATE or #MBEDTLS_RSA_PUBLIC (deprecated).
 * \param label      The buffer holding the custom label to use.
 *                   This must be a readable buffer of length \p label_len
 *                   Bytes. It may be \c NULL if \p label_len is \c 0.
 * \param label_len  The length of the label in Bytes.
 * \param olen       The address at which to store the length of
 *                   the plaintext. This must not be \c NULL.
 * \param input      The ciphertext buffer. This must be a readable buffer
 *                   of length \c ctx->len Bytes. For example, \c 256 Bytes
 *                   for an 2048-bit RSA modulus.
 * \param output     The buffer used to hold the plaintext. This must
 *                   be a writable buffer of length \p output_max_len Bytes.
 * \param output_max_len The length in Bytes of the output buffer \p output.
 *
 * \return         \c 0 on success.
 * \return         An \c MBEDTLS_ERR_RSA_XXX error code on failure.
 */
int mbedtls_rsa_rsaes_oaep_decrypt( mbedtls_rsa_context *ctx,
                            int (*f_rng)(void *, unsigned char *, size_t),
                            void *p_rng,
                            int mode,
                            const unsigned char *label, size_t label_len,
                            size_t *olen,
                            const unsigned char *input,
                            unsigned char *output,
                            size_t output_max_len );

/**
 * \brief          This function performs a private RSA operation to sign
 *                 a message digest using PKCS#1.
 *
 *                 It is the generic wrapper for performing a PKCS#1
 *                 signature using the \p mode from the context.
 *
 * \note           The \p sig buffer must be as large as the size
 *                 of \p ctx->N. For example, 128 Bytes if RSA-1024 is used.
 *
 * \note           For PKCS#1 v2.1 encoding, see comments on
 *                 mbedtls_rsa_rsassa_pss_sign() for details on
 *                 \p md_alg and \p hash_id.
 *
 * \deprecated     It is deprecated and discouraged to call this function
 *                 in #MBEDTLS_RSA_PUBLIC mode. Future versions of the library
 *                 are likely to remove the \p mode argument and have it
 *                 implicitly set to #MBEDTLS_RSA_PRIVATE.
 *
 * \note           Alternative implementations of RSA need not support
 *                 mode being set to #MBEDTLS_RSA_PUBLIC and might instead
 *                 return #MBEDTLS_ERR_PLATFORM_FEATURE_UNSUPPORTED.
 *
 * \param ctx      The initialized RSA context to use.
 * \param f_rng    The RNG function to use. If the padding mode is PKCS#1 v2.1,
 *                 this must be provided. If the padding mode is PKCS#1 v1.5 and
 *                 \p mode is #MBEDTLS_RSA_PRIVATE, it is used for blinding
 *                 and should be provided; see mbedtls_rsa_private() for more
 *                 more. It is ignored otherwise.
 * \param p_rng    The RNG context to be passed to \p f_rng. This may be \c NULL
 *                 if \p f_rng is \c NULL or doesn't need a context argument.
 * \param mode     The mode of operation. This must be either
 *                 #MBEDTLS_RSA_PRIVATE or #MBEDTLS_RSA_PUBLIC (deprecated).
 * \param md_alg   The message-digest algorithm used to hash the original data.
 *                 Use #MBEDTLS_MD_NONE for signing raw data.
 * \param hashlen  The length of the message digest.
 *                 Ths is only used if \p md_alg is #MBEDTLS_MD_NONE.
 * \param hash     The buffer holding the message digest or raw data.
 *                 If \p md_alg is #MBEDTLS_MD_NONE, this must be a readable
 *                 buffer of length \p hashlen Bytes. If \p md_alg is not
 *                 #MBEDTLS_MD_NONE, it must be a readable buffer of length
 *                 the size of the hash corresponding to \p md_alg.
 * \param sig      The buffer to hold the signature. This must be a writable
 *                 buffer of length \c ctx->len Bytes. For example, \c 256 Bytes
 *                 for an 2048-bit RSA modulus.
 *
 * \return         \c 0 if the signing operation was successful.
 * \return         An \c MBEDTLS_ERR_RSA_XXX error code on failure.
 */
int mbedtls_rsa_pkcs1_sign( mbedtls_rsa_context *ctx,
                    int (*f_rng)(void *, unsigned char *, size_t),
                    void *p_rng,
                    int mode,
                    mbedtls_md_type_t md_alg,
                    unsigned int hashlen,
                    const unsigned char *hash,
                    unsigned char *sig );

/**
 * \brief          This function performs a PKCS#1 v1.5 signature
 *                 operation (RSASSA-PKCS1-v1_5-SIGN).
 *
 * \deprecated     It is deprecated and discouraged to call this function
 *                 in #MBEDTLS_RSA_PUBLIC mode. Future versions of the library
 *                 are likely to remove the \p mode argument and have it
 *                 implicitly set to #MBEDTLS_RSA_PRIVATE.
 *
 * \note           Alternative implementations of RSA need not support
 *                 mode being set to #MBEDTLS_RSA_PUBLIC and might instead
 *                 return #MBEDTLS_ERR_PLATFORM_FEATURE_UNSUPPORTED.
 *
 * \param ctx      The initialized RSA context to use.
 * \param f_rng    The RNG function. If \p mode is #MBEDTLS_RSA_PRIVATE,
 *                 this is used for blinding and should be provided; see
 *                 mbedtls_rsa_private() for more. If \p mode is
 *                 #MBEDTLS_RSA_PUBLIC, it is ignored.
 * \param p_rng    The RNG context to be passed to \p f_rng. This may be \c NULL
 *                 if \p f_rng is \c NULL or doesn't need a context argument.
 * \param mode     The mode of operation. This must be either
 *                 #MBEDTLS_RSA_PRIVATE or #MBEDTLS_RSA_PUBLIC (deprecated).
 * \param md_alg   The message-digest algorithm used to hash the original data.
 *                 Use #MBEDTLS_MD_NONE for signing raw data.
 * \param hashlen  The length of the message digest.
 *                 Ths is only used if \p md_alg is #MBEDTLS_MD_NONE.
 * \param hash     The buffer holding the message digest or raw data.
 *                 If \p md_alg is #MBEDTLS_MD_NONE, this must be a readable
 *                 buffer of length \p hashlen Bytes. If \p md_alg is not
 *                 #MBEDTLS_MD_NONE, it must be a readable buffer of length
 *                 the size of the hash corresponding to \p md_alg.
 * \param sig      The buffer to hold the signature. This must be a writable
 *                 buffer of length \c ctx->len Bytes. For example, \c 256 Bytes
 *                 for an 2048-bit RSA modulus.
 *
 * \return         \c 0 if the signing operation was successful.
 * \return         An \c MBEDTLS_ERR_RSA_XXX error code on failure.
 */
int mbedtls_rsa_rsassa_pkcs1_v15_sign( mbedtls_rsa_context *ctx,
                               int (*f_rng)(void *, unsigned char *, size_t),
                               void *p_rng,
                               int mode,
                               mbedtls_md_type_t md_alg,
                               unsigned int hashlen,
                               const unsigned char *hash,
                               unsigned char *sig );

/**
 * \brief          This function performs a PKCS#1 v2.1 PSS signature
 *                 operation (RSASSA-PSS-SIGN).
 *
 * \note           The \p hash_id in the RSA context is the one used for the
 *                 encoding. \p md_alg in the function call is the type of hash
 *                 that is encoded. According to <em>RFC-3447: Public-Key
 *                 Cryptography Standards (PKCS) #1 v2.1: RSA Cryptography
 *                 Specifications</em> it is advised to keep both hashes the
 *                 same.
 *
 * \note           This function always uses the maximum possible salt size,
 *                 up to the length of the payload hash. This choice of salt
 *                 size complies with FIPS 186-4 §5.5 (e) and RFC 8017 (PKCS#1
 *                 v2.2) §9.1.1 step 3. Furthermore this function enforces a
 *                 minimum salt size which is the hash size minus 2 bytes. If
 *                 this minimum size is too large given the key size (the salt
 *                 size, plus the hash size, plus 2 bytes must be no more than
 *                 the key size in bytes), this function returns
 *                 #MBEDTLS_ERR_RSA_BAD_INPUT_DATA.
 *
 * \deprecated     It is deprecated and discouraged to call this function
 *                 in #MBEDTLS_RSA_PUBLIC mode. Future versions of the library
 *                 are likely to remove the \p mode argument and have it
 *                 implicitly set to #MBEDTLS_RSA_PRIVATE.
 *
 * \note           Alternative implementations of RSA need not support
 *                 mode being set to #MBEDTLS_RSA_PUBLIC and might instead
 *                 return #MBEDTLS_ERR_PLATFORM_FEATURE_UNSUPPORTED.
 *
 * \param ctx      The initialized RSA context to use.
 * \param f_rng    The RNG function. It must not be \c NULL.
 * \param p_rng    The RNG context to be passed to \p f_rng. This may be \c NULL
 *                 if \p f_rng doesn't need a context argument.
 * \param mode     The mode of operation. This must be either
 *                 #MBEDTLS_RSA_PRIVATE or #MBEDTLS_RSA_PUBLIC (deprecated).
 * \param md_alg   The message-digest algorithm used to hash the original data.
 *                 Use #MBEDTLS_MD_NONE for signing raw data.
 * \param hashlen  The length of the message digest.
 *                 Ths is only used if \p md_alg is #MBEDTLS_MD_NONE.
 * \param hash     The buffer holding the message digest or raw data.
 *                 If \p md_alg is #MBEDTLS_MD_NONE, this must be a readable
 *                 buffer of length \p hashlen Bytes. If \p md_alg is not
 *                 #MBEDTLS_MD_NONE, it must be a readable buffer of length
 *                 the size of the hash corresponding to \p md_alg.
 * \param sig      The buffer to hold the signature. This must be a writable
 *                 buffer of length \c ctx->len Bytes. For example, \c 256 Bytes
 *                 for an 2048-bit RSA modulus.
 *
 * \return         \c 0 if the signing operation was successful.
 * \return         An \c MBEDTLS_ERR_RSA_XXX error code on failure.
 */
int mbedtls_rsa_rsassa_pss_sign( mbedtls_rsa_context *ctx,
                         int (*f_rng)(void *, unsigned char *, size_t),
                         void *p_rng,
                         int mode,
                         mbedtls_md_type_t md_alg,
                         unsigned int hashlen,
                         const unsigned char *hash,
                         unsigned char *sig );

/**
 * \brief          This function performs a public RSA operation and checks
 *                 the message digest.
 *
 *                 This is the generic wrapper for performing a PKCS#1
 *                 verification using the mode from the context.
 *
 * \note           For PKCS#1 v2.1 encoding, see comments on
 *                 mbedtls_rsa_rsassa_pss_verify() about \p md_alg and
 *                 \p hash_id.
 *
 * \deprecated     It is deprecated and discouraged to call this function
 *                 in #MBEDTLS_RSA_PRIVATE mode. Future versions of the library
 *                 are likely to remove the \p mode argument and have it
 *                 set to #MBEDTLS_RSA_PUBLIC.
 *
 * \note           Alternative implementations of RSA need not support
 *                 mode being set to #MBEDTLS_RSA_PRIVATE and might instead
 *                 return #MBEDTLS_ERR_PLATFORM_FEATURE_UNSUPPORTED.
 *
 * \param ctx      The initialized RSA public key context to use.
 * \param f_rng    The RNG function to use. If \p mode is #MBEDTLS_RSA_PRIVATE,
 *                 this is used for blinding and should be provided; see
 *                 mbedtls_rsa_private() for more. Otherwise, it is ignored.
 * \param p_rng    The RNG context to be passed to \p f_rng. This may be
 *                 \c NULL if \p f_rng is \c NULL or doesn't need a context.
 * \param mode     The mode of operation. This must be either
 *                 #MBEDTLS_RSA_PUBLIC or #MBEDTLS_RSA_PRIVATE (deprecated).
 * \param md_alg   The message-digest algorithm used to hash the original data.
 *                 Use #MBEDTLS_MD_NONE for signing raw data.
 * \param hashlen  The length of the message digest.
 *                 This is only used if \p md_alg is #MBEDTLS_MD_NONE.
 * \param hash     The buffer holding the message digest or raw data.
 *                 If \p md_alg is #MBEDTLS_MD_NONE, this must be a readable
 *                 buffer of length \p hashlen Bytes. If \p md_alg is not
 *                 #MBEDTLS_MD_NONE, it must be a readable buffer of length
 *                 the size of the hash corresponding to \p md_alg.
 * \param sig      The buffer holding the signature. This must be a readable
 *                 buffer of length \c ctx->len Bytes. For example, \c 256 Bytes
 *                 for an 2048-bit RSA modulus.
 *
 * \return         \c 0 if the verify operation was successful.
 * \return         An \c MBEDTLS_ERR_RSA_XXX error code on failure.
 */
int mbedtls_rsa_pkcs1_verify( mbedtls_rsa_context *ctx,
                      int (*f_rng)(void *, unsigned char *, size_t),
                      void *p_rng,
                      int mode,
                      mbedtls_md_type_t md_alg,
                      unsigned int hashlen,
                      const unsigned char *hash,
                      const unsigned char *sig );

/**
 * \brief          This function performs a PKCS#1 v1.5 verification
 *                 operation (RSASSA-PKCS1-v1_5-VERIFY).
 *
 * \deprecated     It is deprecated and discouraged to call this function
 *                 in #MBEDTLS_RSA_PRIVATE mode. Future versions of the library
 *                 are likely to remove the \p mode argument and have it
 *                 set to #MBEDTLS_RSA_PUBLIC.
 *
 * \note           Alternative implementations of RSA need not support
 *                 mode being set to #MBEDTLS_RSA_PRIVATE and might instead
 *                 return #MBEDTLS_ERR_PLATFORM_FEATURE_UNSUPPORTED.
 *
 * \param ctx      The initialized RSA public key context to use.
 * \param f_rng    The RNG function to use. If \p mode is #MBEDTLS_RSA_PRIVATE,
 *                 this is used for blinding and should be provided; see
 *                 mbedtls_rsa_private() for more. Otherwise, it is ignored.
 * \param p_rng    The RNG context to be passed to \p f_rng. This may be
 *                 \c NULL if \p f_rng is \c NULL or doesn't need a context.
 * \param mode     The mode of operation. This must be either
 *                 #MBEDTLS_RSA_PUBLIC or #MBEDTLS_RSA_PRIVATE (deprecated).
 * \param md_alg   The message-digest algorithm used to hash the original data.
 *                 Use #MBEDTLS_MD_NONE for signing raw data.
 * \param hashlen  The length of the message digest.
 *                 This is only used if \p md_alg is #MBEDTLS_MD_NONE.
 * \param hash     The buffer holding the message digest or raw data.
 *                 If \p md_alg is #MBEDTLS_MD_NONE, this must be a readable
 *                 buffer of length \p hashlen Bytes. If \p md_alg is not
 *                 #MBEDTLS_MD_NONE, it must be a readable buffer of length
 *                 the size of the hash corresponding to \p md_alg.
 * \param sig      The buffer holding the signature. This must be a readable
 *                 buffer of length \c ctx->len Bytes. For example, \c 256 Bytes
 *                 for an 2048-bit RSA modulus.
 *
 * \return         \c 0 if the verify operation was successful.
 * \return         An \c MBEDTLS_ERR_RSA_XXX error code on failure.
 */
int mbedtls_rsa_rsassa_pkcs1_v15_verify( mbedtls_rsa_context *ctx,
                                 int (*f_rng)(void *, unsigned char *, size_t),
                                 void *p_rng,
                                 int mode,
                                 mbedtls_md_type_t md_alg,
                                 unsigned int hashlen,
                                 const unsigned char *hash,
                                 const unsigned char *sig );

/**
 * \brief          This function performs a PKCS#1 v2.1 PSS verification
 *                 operation (RSASSA-PSS-VERIFY).
 *
 *                 The hash function for the MGF mask generating function
 *                 is that specified in the RSA context.
 *
 * \note           The \p hash_id in the RSA context is the one used for the
 *                 verification. \p md_alg in the function call is the type of
 *                 hash that is verified. According to <em>RFC-3447: Public-Key
 *                 Cryptography Standards (PKCS) #1 v2.1: RSA Cryptography
 *                 Specifications</em> it is advised to keep both hashes the
 *                 same. If \p hash_id in the RSA context is unset,
 *                 the \p md_alg from the function call is used.
 *
 * \deprecated     It is deprecated and discouraged to call this function
 *                 in #MBEDTLS_RSA_PRIVATE mode. Future versions of the library
 *                 are likely to remove the \p mode argument and have it
 *                 implicitly set to #MBEDTLS_RSA_PUBLIC.
 *
 * \note           Alternative implementations of RSA need not support
 *                 mode being set to #MBEDTLS_RSA_PRIVATE and might instead
 *                 return #MBEDTLS_ERR_PLATFORM_FEATURE_UNSUPPORTED.
 *
 * \param ctx      The initialized RSA public key context to use.
 * \param f_rng    The RNG function to use. If \p mode is #MBEDTLS_RSA_PRIVATE,
 *                 this is used for blinding and should be provided; see
 *                 mbedtls_rsa_private() for more. Otherwise, it is ignored.
 * \param p_rng    The RNG context to be passed to \p f_rng. This may be
 *                 \c NULL if \p f_rng is \c NULL or doesn't need a context.
 * \param mode     The mode of operation. This must be either
 *                 #MBEDTLS_RSA_PUBLIC or #MBEDTLS_RSA_PRIVATE (deprecated).
 * \param md_alg   The message-digest algorithm used to hash the original data.
 *                 Use #MBEDTLS_MD_NONE for signing raw data.
 * \param hashlen  The length of the message digest.
 *                 This is only used if \p md_alg is #MBEDTLS_MD_NONE.
 * \param hash     The buffer holding the message digest or raw data.
 *                 If \p md_alg is #MBEDTLS_MD_NONE, this must be a readable
 *                 buffer of length \p hashlen Bytes. If \p md_alg is not
 *                 #MBEDTLS_MD_NONE, it must be a readable buffer of length
 *                 the size of the hash corresponding to \p md_alg.
 * \param sig      The buffer holding the signature. This must be a readable
 *                 buffer of length \c ctx->len Bytes. For example, \c 256 Bytes
 *                 for an 2048-bit RSA modulus.
 *
 * \return         \c 0 if the verify operation was successful.
 * \return         An \c MBEDTLS_ERR_RSA_XXX error code on failure.
 */
int mbedtls_rsa_rsassa_pss_verify( mbedtls_rsa_context *ctx,
                           int (*f_rng)(void *, unsigned char *, size_t),
                           void *p_rng,
                           int mode,
                           mbedtls_md_type_t md_alg,
                           unsigned int hashlen,
                           const unsigned char *hash,
                           const unsigned char *sig );

/**
 * \brief          This function performs a PKCS#1 v2.1 PSS verification
 *                 operation (RSASSA-PSS-VERIFY).
 *
 *                 The hash function for the MGF mask generating function
 *                 is that specified in \p mgf1_hash_id.
 *
 * \note           The \p sig buffer must be as large as the size
 *                 of \p ctx->N. For example, 128 Bytes if RSA-1024 is used.
 *
 * \note           The \p hash_id in the RSA context is ignored.
 *
 * \param ctx      The initialized RSA public key context to use.
 * \param f_rng    The RNG function to use. If \p mode is #MBEDTLS_RSA_PRIVATE,
 *                 this is used for blinding and should be provided; see
 *                 mbedtls_rsa_private() for more. Otherwise, it is ignored.
 * \param p_rng    The RNG context to be passed to \p f_rng. This may be
 *                 \c NULL if \p f_rng is \c NULL or doesn't need a context.
 * \param mode     The mode of operation. This must be either
 *                 #MBEDTLS_RSA_PUBLIC or #MBEDTLS_RSA_PRIVATE.
 * \param md_alg   The message-digest algorithm used to hash the original data.
 *                 Use #MBEDTLS_MD_NONE for signing raw data.
 * \param hashlen  The length of the message digest.
 *                 This is only used if \p md_alg is #MBEDTLS_MD_NONE.
 * \param hash     The buffer holding the message digest or raw data.
 *                 If \p md_alg is #MBEDTLS_MD_NONE, this must be a readable
 *                 buffer of length \p hashlen Bytes. If \p md_alg is not
 *                 #MBEDTLS_MD_NONE, it must be a readable buffer of length
 *                 the size of the hash corresponding to \p md_alg.
 * \param mgf1_hash_id      The message digest used for mask generation.
 * \param expected_salt_len The length of the salt used in padding. Use
 *                          #MBEDTLS_RSA_SALT_LEN_ANY to accept any salt length.
 * \param sig      The buffer holding the signature. This must be a readable
 *                 buffer of length \c ctx->len Bytes. For example, \c 256 Bytes
 *                 for an 2048-bit RSA modulus.
 *
 * \return         \c 0 if the verify operation was successful.
 * \return         An \c MBEDTLS_ERR_RSA_XXX error code on failure.
 */
int mbedtls_rsa_rsassa_pss_verify_ext( mbedtls_rsa_context *ctx,
                               int (*f_rng)(void *, unsigned char *, size_t),
                               void *p_rng,
                               int mode,
                               mbedtls_md_type_t md_alg,
                               unsigned int hashlen,
                               const unsigned char *hash,
                               mbedtls_md_type_t mgf1_hash_id,
                               int expected_salt_len,
                               const unsigned char *sig );

/**
 * \brief          This function copies the components of an RSA context.
 *
 * \param dst      The destination context. This must be initialized.
 * \param src      The source context. This must be initialized.
 *
 * \return         \c 0 on success.
 * \return         #MBEDTLS_ERR_MPI_ALLOC_FAILED on memory allocation failure.
 */
int mbedtls_rsa_copy( mbedtls_rsa_context *dst, const mbedtls_rsa_context *src );

/**
 * \brief          This function frees the components of an RSA key.
 *
 * \param ctx      The RSA context to free. May be \c NULL, in which case
 *                 this function is a no-op. If it is not \c NULL, it must
 *                 point to an initialized RSA context.
 */
void mbedtls_rsa_free( mbedtls_rsa_context *ctx );

#if defined(MBEDTLS_SELF_TEST)

/**
 * \brief          The RSA checkup routine.
 *
 * \return         \c 0 on success.
 * \return         \c 1 on failure.
 */
int mbedtls_rsa_self_test( int verbose );

#endif /* MBEDTLS_SELF_TEST */

#ifdef __cplusplus
}
#endif

#endif /* rsa.h */<|MERGE_RESOLUTION|>--- conflicted
+++ resolved
@@ -155,13 +155,8 @@
  *
  * \note           The hash selected in \p hash_id is always used for OEAP
  *                 encryption. For PSS signatures, it is always used for
-<<<<<<< HEAD
- *                 making signatures, but can be overriden for verifying them.
- *                 If set to #MBEDTLS_MD_NONE, it is always overriden.
-=======
  *                 making signatures, but can be overridden for verifying them.
  *                 If set to #MBEDTLS_MD_NONE, it is always overridden.
->>>>>>> f352f75f
  *
  * \param ctx      The RSA context to initialize. This must not be \c NULL.
  * \param padding  The padding mode to use. This must be either
